// bsls_byteorderutil.h                                               -*-C++-*-
#ifndef INCLUDED_BSLS_BYTEORDERUTIL
#define INCLUDED_BSLS_BYTEORDERUTIL

#ifndef INCLUDED_BSLS_IDENT
#include <bsls_ident.h>
#endif
BSLS_IDENT("$Id: $")

//@PURPOSE: Provide byte-order swapping functions.
//
//@CLASSES:
//   bsls::ByteOrderUtil: namespace for byte-order swapping functions
//
//@SEE ALSO: bsls_byteorder
//
//@DESCRIPTION: This component provides a utility 'class',
// 'bsls::ByteOrderUtil', that contains a suite of static functions for
// reversing the byte order of integral types.  The functions
// 'swapByteOrder{16,32,64}' reverse the byte order of words having the
// indicated widths (in bits), while the overloaded function 'swapBytes' will
// swap the bytes of any integral type passed to it, returning the same type it
// is passed.
//
///Usage
///-----
// In this example we demonstrate the use of different overloads of the
// 'swapBytes' function.
//
// First we 'typedef' a shorthand to the namespace 'class':
//..
//  typedef bsls::ByteOrderUtil Util;
//..
// Then, we demonstrate reversing the bytes of an 'unsigned short':
//..
//  unsigned short us = 0x1234;
//  assert(0x3412 == Util::swapBytes(us));
//..
// Next, we do a signed 'short:
//..
//  short ss = 0x4321;
//  assert(0x2143 == Util::swapBytes(ss));
//..
// Then, we reverse an 'unsigned int':
//..
//  unsigned int ui = 0x01020304;
//  assert(0x04030201 == Util::swapBytes(ui));
//..
// Next, we reverse the bytes of a 32-bit signed integer:
//..
//  int si = 0x11223344;
//  assert(0x44332211 == Util::swapBytes(si));
//..
// Now, we perform the transform on a 64-bit unsigned:
//..
//  bsls::Types::Uint64 ui64 = 0x0102030405060708ULL;
//  assert(0x0807060504030201ULL == Util::swapBytes(ui64));
//..
// Finally, we do a 64-bit signed integer:
//..
//  bsls::Types::Int64 i64 = 0x0a0b0c0d0e0f0102LL;
//  assert(0x02010f0e0d0c0b0aLL == Util::swapBytes(i64));
//..

#ifndef INCLUDED_BSLS_BYTEORDERUTIL_IMPL
#include <bsls_byteorderutil_impl.h>
#endif

#ifndef INCLUDED_BSLS_PLATFORM
#include <bsls_platform.h>
#endif

#ifndef INCLUDED_BSLS_TYPES
#include <bsls_types.h>
#endif

namespace BloombergLP {
namespace bsls {

                          // ===================
                          // class ByteOrderUtil
                          // ===================

struct ByteOrderUtil {
    // This utility struct provides a namespace for functions used for
    // reversing the byte order of values having integral type.

    // CLASS METHODS
    static bool           swapBytes(bool           x);
    static char           swapBytes(char           x);
    static unsigned char  swapBytes(unsigned char  x);
    static signed char    swapBytes(signed char    x);
    static wchar_t        swapBytes(wchar_t        x);
    static short          swapBytes(short          x);
    static unsigned short swapBytes(unsigned short x);
    static int            swapBytes(int            x);
    static unsigned int   swapBytes(unsigned int   x);
    static long           swapBytes(long           x);
    static unsigned long  swapBytes(unsigned long  x);
    static Types::Uint64  swapBytes(Types::Uint64  x);
    static Types::Int64   swapBytes(Types::Int64   x);
        // Return the value that results from reversing the order of the bytes
        // in the specified 'x'.

    static unsigned short swapBytes16(unsigned short x);
        // Return the value that results from reversing the order of the bytes
        // in the specified 'x'.

    static unsigned int   swapBytes32(unsigned int   x);
        // Return the value that results from reversing the order of the bytes
        // in the specified 'x'.

    static Types::Uint64  swapBytes64(Types::Uint64  x);
        // Return the value that results from reversing the order of the bytes
        // in the specified 'x'.
};

                      // ===============================
                      // struct ByteOrderUtil_Dispatcher
                      // ===============================

template <size_t WIDTH>
class ByteOrderUtil_Dispatcher {
    // This class provides a set of namespaces for type- and size-specific swap
    // dispatch functions that call the size-appropriate 'ByteOrderUtil_Impl'
    // function for any type.

    // PRIVATE TYPES
    typedef ByteOrderUtil_Impl Impl;

  public:
    template <class T>
    static T swapBytes(T x);
};

// ============================================================================
//                                  LOCAL MACROS
// ============================================================================

                  // --------------------------------------------
                  // macro BSLS_BYTEORDERUTIL_COMPILE_TIME_ASSERT
                  // --------------------------------------------

// We don't have access to 'BSLMF_ASSERT' here in 'bsls' -- do a crude
// compile-time assert for use in 'bsls_byteorderutil'.  This macro will
// deliberately cause a compilation error if 'expr' evaluates to 'false'.
// 'expr' must be a compile-time expression.  Note that this macro can only be
// called in a code body.  Also note that this macro is not to be used outside
// this file.

#define BSLS_BYTEORDERUTIL_COMPILE_TIME_ASSERT(expr)                          \
        { enum { k_NOT_INFINITY = 1 / static_cast<int>(expr) };               \
        (void) k_NOT_INFINITY; }

// ============================================================================
//                          INLINE FUNCTION DEFINITIONS
// ============================================================================

                              // -------------------
                              // class ByteOrderUtil
                              // -------------------

// CLASS METHODS
inline
bool ByteOrderUtil::swapBytes(bool x)
{
    return ByteOrderUtil_Dispatcher<sizeof(x)>::swapBytes(x);
}

inline
char ByteOrderUtil::swapBytes(char x)
{
    return ByteOrderUtil_Dispatcher<sizeof(x)>::swapBytes(x);
}

inline
unsigned char ByteOrderUtil::swapBytes(unsigned char x)
{
    return ByteOrderUtil_Dispatcher<sizeof(x)>::swapBytes(x);
}

inline
signed char ByteOrderUtil::swapBytes(signed char x)
{
    return ByteOrderUtil_Dispatcher<sizeof(x)>::swapBytes(x);
}

inline
wchar_t ByteOrderUtil::swapBytes(wchar_t x)
{
<<<<<<< HEAD
#if defined(BSLS_PLATFORM_OS_WINDOWS) ||                                      \
    (defined(BSLS_PLATFORM_CPU_POWERPC) && defined(BSLS_PLATFORM_CPU_32_BIT))
    BSLS_BYTEORDERUTIL_COMPILE_TIME_ASSERT(2 == sizeof x);

    return static_cast<wchar_t>(swapBytes16(x));
#else
    BSLS_BYTEORDERUTIL_COMPILE_TIME_ASSERT(4 == sizeof x);

    return static_cast<wchar_t>(swapBytes32(x));
#endif
=======
    return ByteOrderUtil_Dispatcher<sizeof(x)>::swapBytes(x);
>>>>>>> 982fb6ff
}

inline
short ByteOrderUtil::swapBytes(short x)
{
    return ByteOrderUtil_Dispatcher<sizeof(x)>::swapBytes(x);
}

inline
unsigned short ByteOrderUtil::swapBytes(unsigned short x)
{
    return ByteOrderUtil_Dispatcher<sizeof(x)>::swapBytes(x);
}

inline
int ByteOrderUtil::swapBytes(int x)
{
    return ByteOrderUtil_Dispatcher<sizeof(x)>::swapBytes(x);
}

inline
unsigned int ByteOrderUtil::swapBytes(unsigned int x)
{
    return ByteOrderUtil_Dispatcher<sizeof(x)>::swapBytes(x);
}

inline
long ByteOrderUtil::swapBytes(long x)
{
    return ByteOrderUtil_Dispatcher<sizeof(x)>::swapBytes(x);
}

inline
unsigned long ByteOrderUtil::swapBytes(unsigned long x)
{
    return ByteOrderUtil_Dispatcher<sizeof(x)>::swapBytes(x);
}

inline
bsls::Types::Uint64 ByteOrderUtil::swapBytes(bsls::Types::Uint64 x)
{
    return ByteOrderUtil_Dispatcher<sizeof(x)>::swapBytes(x);
}

inline
bsls::Types::Int64 ByteOrderUtil::swapBytes(bsls::Types::Int64 x)
{
    return ByteOrderUtil_Dispatcher<sizeof(x)>::swapBytes(x);
}

inline
unsigned short
ByteOrderUtil::swapBytes16(unsigned short x)
{
    return ByteOrderUtil_Dispatcher<2>::swapBytes(x);
}

inline
unsigned int
ByteOrderUtil::swapBytes32(unsigned int x)
{
    return ByteOrderUtil_Dispatcher<4>::swapBytes(x);
}

inline
bsls::Types::Uint64
ByteOrderUtil::swapBytes64(bsls::Types::Uint64 x)
{
    return ByteOrderUtil_Dispatcher<8>::swapBytes(x);
}

                      // -------------------------------
                      // struct ByteOrderUtil_Dispatcher
                      // -------------------------------

template <size_t WIDTH>
template <class T>
T ByteOrderUtil_Dispatcher<WIDTH>::swapBytes(T x)
{
    BSLS_BYTEORDERUTIL_COMPILE_TIME_ASSERT(false);
}

template <>
template <class T>
T ByteOrderUtil_Dispatcher<1>::swapBytes(T x)
{
    BSLS_BYTEORDERUTIL_COMPILE_TIME_ASSERT(1 == sizeof(x));

    return x;
}

template <>
template <class T>
T ByteOrderUtil_Dispatcher<2>::swapBytes(T x)
{
    BSLS_BYTEORDERUTIL_COMPILE_TIME_ASSERT(2 == sizeof(x));

#if   defined(BSLS_BYTEORDERUTIL_IMPL_CUSTOM_16)
    return static_cast<T>(Impl::customSwap16(x));
#elif defined(BSLS_BYTEORDERUTIL_IMPL_CUSTOM_P16)
    return static_cast<T>(Impl::customSwapP16(&x));
#else
    return static_cast<T>(Impl::genericSwap16(x));
#endif
}

template <>
template <class T>
T ByteOrderUtil_Dispatcher<4>::swapBytes(T x)
{
    BSLS_BYTEORDERUTIL_COMPILE_TIME_ASSERT(4 == sizeof(x));

#if   defined(BSLS_BYTEORDERUTIL_IMPL_CUSTOM_32)
    return static_cast<T>(Impl::customSwap32(x));
#elif defined(BSLS_BYTEORDERUTIL_IMPL_CUSTOM_P32)
    return static_cast<T>(Impl::customSwapP32(&x));
#else
    return static_cast<T>(Impl::genericSwap32(x));
#endif
}

template <>
template <class T>
T ByteOrderUtil_Dispatcher<8>::swapBytes(T x)
{
    BSLS_BYTEORDERUTIL_COMPILE_TIME_ASSERT(8 == sizeof(x));

#if   defined(BSLS_BYTEORDERUTIL_IMPL_CUSTOM_64)
    return static_cast<T>(Impl::customSwap64(x));
#elif defined(BSLS_BYTEORDERUTIL_IMPL_CUSTOM_P64)
    return static_cast<T>(Impl::customSwapP64(&x));
#else
    return static_cast<T>(Impl::genericSwap64(x));
#endif
}

}  // close package namespace
}  // close enterprise namespace

#undef BSLS_BYTEORDERUTIL_COMPILE_TIME_ASSERT    // This macro is not for use
                                                 // outside this file.

#endif

// ----------------------------------------------------------------------------
// NOTICE:
//      Copyright (C) Bloomberg L.P., 2014
//      All Rights Reserved.
//      Property of Bloomberg L.P. (BLP)
//      This software is made available solely pursuant to the
//      terms of a BLP license agreement which governs its use.
// ----------------------------- END-OF-FILE ----------------------------------<|MERGE_RESOLUTION|>--- conflicted
+++ resolved
@@ -188,20 +188,7 @@
 inline
 wchar_t ByteOrderUtil::swapBytes(wchar_t x)
 {
-<<<<<<< HEAD
-#if defined(BSLS_PLATFORM_OS_WINDOWS) ||                                      \
-    (defined(BSLS_PLATFORM_CPU_POWERPC) && defined(BSLS_PLATFORM_CPU_32_BIT))
-    BSLS_BYTEORDERUTIL_COMPILE_TIME_ASSERT(2 == sizeof x);
-
-    return static_cast<wchar_t>(swapBytes16(x));
-#else
-    BSLS_BYTEORDERUTIL_COMPILE_TIME_ASSERT(4 == sizeof x);
-
-    return static_cast<wchar_t>(swapBytes32(x));
-#endif
-=======
-    return ByteOrderUtil_Dispatcher<sizeof(x)>::swapBytes(x);
->>>>>>> 982fb6ff
+    return ByteOrderUtil_Dispatcher<sizeof(x)>::swapBytes(x);
 }
 
 inline

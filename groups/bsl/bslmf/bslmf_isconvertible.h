// bslmf_isconvertible.h                                              -*-C++-*-
#ifndef INCLUDED_BSLMF_ISCONVERTIBLE
#define INCLUDED_BSLMF_ISCONVERTIBLE

#ifndef INCLUDED_BSLS_IDENT
#include <bsls_ident.h>
#endif
BSLS_IDENT("$Id: $")

//@PURPOSE: Provide a compile-time check for type conversion.
//
//@CLASSES:
//  bsl::is_convertible: standard meta-function for type conversion checking
//  bslmf::IsConvertible: meta-function for type conversion checking
//
//@SEE_ALSO: bslmf_integralconstant
//
//@DESCRIPTION: This component defines two meta-functions,
// 'bsl::is_convertible' and 'BloombergLP::bslmf::IsConvertible', both of which
// may be used to check whether a conversion exists from one type to another.
//
// 'bsl::is_convertible' meets the requirements of the 'is_convertible'
// template defined in the C++11 standard [meta.rel], while
// 'bslmf::IsConvertible' was devised before 'is_convertible' was standardized.
//
// The two meta-functions are functionally equivalent except that
// 'bsl::is_convertible' does not allow its template parameter types to be
// incomplete types according to the C++11 standard while
// 'bslmf::IsConvertible' tests conversions involving incomplete types.  The
// other major difference between them is that the result for
// 'bsl::is_convertible' is indicated by the class members 'value' and 'type',
// whereas the result for 'bslmf::IsConvertible' is indicated by the class
// members 'VALUE' and 'Type'.
//
// Note that 'bsl::is_convertible' should be preferred over
// 'bslmf::IsConvertible', and in general, should be used by new components.
// Also note that 'bsl::is_convertible' and 'bslmf::IsConvertible' can produce
// compiler errors if the conversion is ambiguous.  For example:
//..
//  struct A {};
//  struct B : public A {};
//  struct C : public A {};
//  struct D : public B, public C {};
//
//  static int const C = bsl::is_convertible<D*, A*>::value;  // ERROR!
//..
//
///Usage
///-----
// In this section we show intended use of this component.
//
///Example 1: Select Function Based on Type Convertibility
///- - - - - - - - - - - - - - - - - - - - - - - - - - - -
// The 'bsl::is_convertible' meta-function can be used to select an appropriate
// function (at compile time) based on the convertibility of one type to
// another without causing a compiler error by actually trying the conversion.
//
// Suppose we are implementing a 'convertToInt' template method that converts a
// given object of the (template parameter) 'TYPE' to 'int' type, and returns
// the integer value.  If the given object can not convert to 'int', return 0.
// The method calls an overloaded function, 'getIntValue', to get the converted
// integer value.  The idea is to invoke one version of 'getIntValue' if the
// type provides a conversion operator that returns an integer value, and
// another version if the type does not provide such an operator.
//
// First, we define two classes, 'Foo' and 'Bar'.  The 'Foo' class has a
// conversion operator that returns an integer value while the 'Bar' class does
// not:
//..
//  class Foo {
//      // DATA
//      int d_value;
//
//    public:
//      // CREATORS
//      explicit Foo(int value) : d_value(value) {}
//
//      // ACCESSORS
//      operator int() const { return d_value; }
//  };
//
//  class Bar {};
//..
// Then, we define the first 'getIntValue' function that takes a
// 'bsl::false_type' as its last argument, whereas the second 'getIntValue'
// function takes a 'bsl::true_type' object.  The result of the
// 'bsl::is_convertible' meta-function (i.e., its 'type' member) is used to
// create the last argument passed to 'getIntValue'.  Neither version of
// 'getIntValue' makes use of this argument -- it is used only to differentiate
// the argument list so we can overload the function.
//..
//  template <class TYPE>
//  inline
//  int getIntValue(TYPE *object, bsl::false_type)
//  {
//      // Return 0 because the specified 'object' of the (template parameter)
//      // 'TYPE' is not convertible to the 'int' type.
//
//      return 0;
//  }
//
//  template <class TYPE>
//  inline
//  int getIntValue(TYPE *object, bsl::true_type)
//  {
//      // Return the integer value converted from the specified 'object' of
//      // the (template parameter) 'TYPE'.
//
//      return int(*object);
//  }
//..
// Now, we define our 'convertToInt' method:
//..
//  template <class TYPE>
//  inline
//  int convertToInt(TYPE *object)
//  {
//      typedef typename bsl::is_convertible<TYPE, int>::type CanConvertToInt;
//      return getIntValue(object, CanConvertToInt());
//  }
//..
// Notice that we use 'bsl::is_convertible' to get a 'bsl::false_type' or
// 'bsl::true_type', and then call the corresponding overloaded 'getIntValue'
// method.
//
// Finally, we call 'convertToInt' with both 'Foo' and 'Bar' classes:
//..
//  Foo foo(99);
//  Bar bar;
//
//  printf("%d\n", convertToInt(&foo));
//  printf("%d\n", convertToInt(&bar));
//..

#ifndef INCLUDED_BSLSCM_VERSION
#include <bslscm_version.h>
#endif

#ifndef INCLUDED_BSLMF_ADDCONST
#include <bslmf_addconst.h>
#endif

#ifndef INCLUDED_BSLMF_ADDLVALUEREFERENCE
#include <bslmf_addlvaluereference.h>
#endif

#ifndef INCLUDED_BSLMF_ENABLEIF
#include <bslmf_enableif.h>
#endif

#ifndef INCLUDED_BSLMF_INTEGRALCONSTANT
#include <bslmf_integralconstant.h>
#endif

#ifndef INCLUDED_BSLMF_ISFUNCTION
#include <bslmf_isfunction.h>
#endif
#ifndef INCLUDED_BSLMF_ISFUNDAMENTAL
#include <bslmf_isfundamental.h>
#endif

#ifndef INCLUDED_BSLMF_MATCHANYTYPE
#include <bslmf_matchanytype.h>
#endif

#ifndef INCLUDED_BSLMF_REMOVECV
#include <bslmf_removecv.h>
#endif

#ifndef INCLUDED_BSLS_PLATFORM
#include <bsls_platform.h>
#endif

namespace BloombergLP {

namespace bslmf {

                         // ==========================
                         // struct IsConvertible_Match
                         // ==========================

struct IsConvertible_Match {
    // This 'struct' provides functions to check for successful conversion
    // matches.  Sun CC 5.2 requires that this 'struct' not be nested within
    // 'IsConvertible_Imp'.

    typedef struct { char a;    } yes_type;
    typedef struct { char a[2]; } no_type;

    static yes_type match(IsConvertible_Match&);
        // Return 'yes_type' if called on 'IsConvertible_Match' type.

    template <class TYPE>
    static no_type match(TYPE&);
        // Return 'yes_type' if the (template parameter) 'TYPE' is
        // 'IsConvertible_Match', and 'no_type' otherwise.  Note that this
        // case catches function types and function references on IBM and Sun.

    template <class TYPE>
    static no_type match(const TYPE&);
        // Return 'yes_type' if the (template parameter) 'TYPE' is
        // 'IsConvertible_Match', and 'no_type' otherwise.

    template <class TYPE>
    static no_type match(const volatile TYPE&);
        // Return 'yes_type' if the (template parameter) 'TYPE' is
        // 'IsConvertible_Match' and 'no_type' otherwise.

    template <class TYPE>
    static
    typename bsl::enable_if<bsl::is_function<TYPE>::value, no_type>::type
        match(TYPE&);
        // Return 'yes_type' if the (template parameter) 'TYPE' is
        // 'IsConvertible_Match' and 'no_type' otherwise.
};

                         // ========================
                         // struct IsConvertible_Imp
                         // ========================

template <class FROM_TYPE, class TO_TYPE
#if defined(BSLS_PLATFORM_CMP_GNU) || defined(BSLS_PLATFORM_CMP_CLANG)
         , int IS_FROM_FUNDAMENTAL = IsFundamental<FROM_TYPE>::value
         , int IS_TO_FUNDAMENTAL   = IsFundamental<TO_TYPE>::value
#endif
         >
struct IsConvertible_Imp {
    // This 'struct' template implements the meta-function to determine type
    // conversion between the (template parameter) 'FROM_TYPE' and the
    // (template parameter) 'TO_TYPE' where the conversion to the 'TO_TYPE' is
    // not necessarily the same as conversion to 'const TO_TYPE&'.
    //
    // Note that significant documentation about the details of this
    // implementation can be found in 'bslmf_isconvertible.cpp'.

  private:
    struct Test
    {
        // A unique (empty) type returned by the comma operator.

        IsConvertible_Match& operator, (TO_TYPE) const;
            // Return a reference to type 'IsConvertible_Match'.
    };

  public:

#ifdef BSLS_PLATFORM_CMP_MSVC
#   pragma warning(push)
#   pragma warning(disable: 4244)  // loss of precision warning ignored
#endif
    enum {

        value = (sizeof(IsConvertible_Match::yes_type) ==
                 sizeof(IsConvertible_Match::match(
                           (TypeRep<Test>::rep(), TypeRep<FROM_TYPE>::rep()))))
            // Return the convertibility between 'FROM_TYPE' and 'TO_TYPE'.
            // This is set by invoking the 'operator,' method having 'Test&' on
            // the left and 'FROM_TYPE' on the right.  The 'value' is 'true' if
            // 'FROM_TYPE' is convertible to 'TO_TYPE', and 'false' otherwise.
    };

#ifdef BSLS_PLATFORM_CMP_MSVC
#   pragma warning(pop)
#endif

    typedef bsl::integral_constant<bool, value> type;
        // This 'typedef' returns 'bsl::true_type' if 'FROM_TYPE' is
        // convertible to 'TO_TYPE', and 'bsl::false_type' otherwise.
};

#if defined(BSLS_PLATFORM_CMP_GNU) || defined(BSLS_PLATFORM_CMP_CLANG)

#define BSLMF_ISCONVERTIBLE_SAMETYPEVALUE(VALUE, FROM, TO, FROM_FUND, TO_FUND)\
template <class TYPE>                                                         \
struct IsConvertible_Imp<FROM, TO, FROM_FUND, TO_FUND>                        \
     : bsl::integral_constant<bool, VALUE> {};
    // This partial specialization of 'bslmf::IsConvertible_Imp' derives from
    // 'bsl::integral_constant' having the specified macro argument 'VALUE'.
    // The specified macro arguments 'FROM' and 'TO' are cv-qualified type
    // expressions constructed out of the (template parameter) 'TYPE'.

#define BSLMF_ISCONVERTIBLE_VALUE(VALUE, FROM, TO, FROM_FUND, TO_FUND)        \
template <class FROM_TYPE, class TO_TYPE>                                     \
struct IsConvertible_Imp<FROM, TO, FROM_FUND, TO_FUND>                        \
     : bsl::integral_constant<bool, VALUE> {};
    // This partial specialization of 'bslmf::IsConvertible_Imp' derives from
    // 'bsl::integral_constant' having the specified macro argument 'VALUE'.
    // The specified macro arguments 'FROM' and 'TO' are cv-qualified type
    // expressions constructed out of 'FROM_TYPE' and 'TO_TYPE', respectively.

#define BSLMF_ISCONVERTIBLE_FORWARD(FROM, TO, FROM_FUND, TO_FUND)             \
template <class FROM_TYPE, class TO_TYPE>                                     \
struct IsConvertible_Imp<FROM, TO, FROM_FUND, TO_FUND>                        \
     : IsConvertible_Imp<FROM, TO, 0, 0> {};
    // This partial specialization of 'bslmf::IsConvertible_Imp' applies the
    // general mechanism for non-fundamental types.  The specified macro
    // arguments 'FROM' and 'TO' are cv-qualified type expressions constructed
    // out of 'FROM_TYPE' and 'TO_TYPE', respectively.

BSLMF_ISCONVERTIBLE_SAMETYPEVALUE(0, const volatile TYPE, const TYPE&, 1, 1)
BSLMF_ISCONVERTIBLE_SAMETYPEVALUE(0,       volatile TYPE, const TYPE&, 1, 1)
    // These two partial specializations are instantiated when a (possibly
    // 'const'-qualified) 'volatile' fundamental type is tested for
    // convertibility to its 'const' reference type.  The conversion shall
    // fail.

BSLMF_ISCONVERTIBLE_VALUE(1, const volatile FROM_TYPE, const TO_TYPE&, 1, 1)
BSLMF_ISCONVERTIBLE_VALUE(1,       volatile FROM_TYPE, const TO_TYPE&, 1, 1)
    // These two partial specializations are instantiated when a (possibly
    // 'const'-qualified) 'volatile' type is tested for convertibility to the
    // 'const' reference type of another fundamental type.  These partial
    // specializations will be picked up if the previous two fail to match.
    // The conversion shall succeed.

BSLMF_ISCONVERTIBLE_VALUE(1, const FROM_TYPE, const TO_TYPE&, 1, 1)
BSLMF_ISCONVERTIBLE_VALUE(1,       FROM_TYPE, const TO_TYPE&, 1, 1)
    // These two partial specializations are instantiated when a (possibly
    // 'const'-qualified) fundamental type is tested for convertibility to the
    // 'const' reference type of another fundamental type.  These partial
    // specializations will be picked up if the previous two fail to match.
    // The conversion shall succeed.

BSLMF_ISCONVERTIBLE_FORWARD(const volatile FROM_TYPE,
                            const volatile TO_TYPE&, 1, 1)
BSLMF_ISCONVERTIBLE_FORWARD(      volatile FROM_TYPE,
                            const volatile TO_TYPE&, 1, 1)
BSLMF_ISCONVERTIBLE_FORWARD(const          FROM_TYPE,
                            const volatile TO_TYPE&, 1, 1)
BSLMF_ISCONVERTIBLE_FORWARD(               FROM_TYPE,
                            const volatile TO_TYPE&, 1, 1)
    // These four partial specializations are instantiated when a (possibly
    // cv-qualified) fundamental type is tested for convertibility to the
    // 'const volatile' reference type of another fundamental type.

BSLMF_ISCONVERTIBLE_FORWARD(const volatile FROM_TYPE,
                                  volatile TO_TYPE&, 1, 1)
BSLMF_ISCONVERTIBLE_FORWARD(      volatile FROM_TYPE,
                                  volatile TO_TYPE&, 1, 1)
BSLMF_ISCONVERTIBLE_FORWARD(const          FROM_TYPE,
                                  volatile TO_TYPE&, 1, 1)
BSLMF_ISCONVERTIBLE_FORWARD(               FROM_TYPE,
                                  volatile TO_TYPE&, 1, 1)
    // These four partial specializations are instantiated when a (possibly
    // cv-qualified) fundamental type is tested for convertibility to the
    // 'volatile' reference type of another fundamental type.

BSLMF_ISCONVERTIBLE_FORWARD(const volatile FROM_TYPE, TO_TYPE&, 1, 1)
BSLMF_ISCONVERTIBLE_FORWARD(      volatile FROM_TYPE, TO_TYPE&, 1, 1)
BSLMF_ISCONVERTIBLE_FORWARD(const          FROM_TYPE, TO_TYPE&, 1, 1)
BSLMF_ISCONVERTIBLE_FORWARD(               FROM_TYPE, TO_TYPE&, 1, 1)
    // These four partial specializations are instantiated when a (possibly
    // cv-qualified) fundamental type is tested for convertibility to the
    // non-cv-qualified reference type of another fundamental type.

template <class FROM_TYPE, class TO_TYPE>
struct IsConvertible_Imp<const FROM_TYPE, TO_TYPE, 1, 1>
    : IsConvertible_Imp<const FROM_TYPE, double, 0, 0>::type {
    // This partial specialization is instantiated when the 'const' (template
    // parameter) fundamental 'FROM_TYPE' is tested for convertibility to
    // another (template parameter) fundamental 'TO_TYPE'.  This partial
    // specialization derives from
    // 'IsConvertible_Imp<const FROM_TYPE, double, 0, 0>' to avoid any
    // compilation warnings in case the 'TO_TYPE' is an integral type and
    // 'FROM_TYPE' is a floating-point type.
};

template <class FROM_TYPE, class TO_TYPE>
struct IsConvertible_Imp<FROM_TYPE, TO_TYPE, 1, 1>
    : IsConvertible_Imp<FROM_TYPE, double, 0, 0>::type {
    // This partial specialization is instantiated when the (template
    // parameter) fundamental 'FROM_TYPE' is tested for convertibility to
    // another (template parameter) fundamental 'TO_TYPE'.  This partial
    // specialization derives from 'IsConvertible_Imp<FROM_TYPE, double, 0, 0>'
    // to avoid any compilation warnings in case that the 'FROM_TYPE' is a
    // floating-point type and 'TO_TYPE' is an integral type.
};

template <class FROM_TYPE, class TO_TYPE>
struct IsConvertible_Imp<FROM_TYPE, TO_TYPE, 0, 1>
    : IsConvertible_Imp<FROM_TYPE, double, 0, 0>::type {
    // This partial specialization is instantiated when the (template
    // parameter) 'FROM_TYPE' is a non-fundamental type, and the (template
    // parameter) 'TO_TYPE' is a non-'void' fundamental type.  This partial
    // specialization derives from 'IsConvertible_Imp<FROM_TYPE, double, 0, 0>'
    // to avoid any compilation warnings in case that the 'FROM_TYPE' is a
    // floating-point type and the 'TO_TYPE' is an integral type.
};

template <class FROM_TYPE, class TO_TYPE>
struct IsConvertible_Imp<FROM_TYPE, TO_TYPE, 1, 0>
    : IsConvertible_Imp<int, TO_TYPE, 0, 0>::type {
    // This partial specialization is instantiated when the (template
    // parameter) 'FROM_TYPE' is a non-'void' fundamental type, and the
    // (template parameter) 'TO_TYPE' is a non-fundamental type.  This partial
    // specialization derives from 'IsConvertible_Imp<int, TO_TYPE, 0, 0>' to
    // avoid any compilation warnings in case that the 'FROM_TYPE' is a
    // floating-point type and the 'TO_TYPE' is an integral type.
};

#undef BSLMF_ISCONVERTIBLE_SAMETYPEVALUE
#undef BSLMF_ISCONVERTIBLE_VALUE
#undef BSLMF_ISCONVERTIBLE_FORWARD
#endif

}  // close package namespace

}  // close enterprise namespace

namespace bsl {

                         // =====================
                         // struct is_convertible
                         // =====================

template <class FROM_TYPE, class TO_TYPE>
struct is_convertible
    : BloombergLP::bslmf::IsConvertible_Imp<
<<<<<<< HEAD
               FROM_TYPE,
               typename add_lvalue_reference<
                   typename add_const<
=======
                   FROM_TYPE,
                   typename add_lvalue_reference<
                     typename add_const<
>>>>>>> ff21cd07
                       typename remove_cv<TO_TYPE>::type>::type>::type>::type {
    // This 'struct' template implements the 'is_convertible' meta-function
    // defined in the C++11 standard [meta.rel] to determine if the (template
    // parameter) 'FROM_TYPE' is convertible to the (template parameter)
    // 'TO_TYPE'.  This 'struct' derives from 'bsl::true_type' if the
    // 'FROM_TYPE' is convertible to 'TO_TYPE', and from 'bsl::false_type'
    // otherwise.  Note that both 'FROM_TYPE' and 'TO_TYPE' should be complete
    // types, arrays of unknown bound, or (possibly cv-qualified) 'void' types.
};

template <class FROM_TYPE, class TO_TYPE>
struct is_convertible<FROM_TYPE, TO_TYPE&>
    : BloombergLP::bslmf::IsConvertible_Imp<FROM_TYPE, TO_TYPE&>::type {
    // This partial specialization is instantiated for the case where the
    // (template parameter) 'TO_TYPE' is a reference type.
};

template <class FROM_TYPE>
struct is_convertible<FROM_TYPE, void> : false_type {
    // This partial specialization deriving from 'bsl::false_type' is
    // instantiated for the case where the (template parameter) 'FROM_TYPE' is
    // a non-'void' type and is being converted to the 'void' type.
};

template <class FROM_TYPE>
struct is_convertible<FROM_TYPE, const void> : false_type {
    // This partial specialization deriving from 'bsl::false_type' is
    // instantiated for the case where the (template parameter) 'FROM_TYPE' is
    // a non-'void' type and is being converted to the 'const void' type.
};

template <class FROM_TYPE>
struct is_convertible<FROM_TYPE, volatile void> : false_type {
    // This partial specialization deriving from 'bsl::false_type' is
    // instantiated for the case where the (template parameter) 'FROM_TYPE' is
    // a non-'void' type and is being converted to the 'volatile void' type.
};

template <class FROM_TYPE>
struct is_convertible<FROM_TYPE, const volatile void> : false_type {
    // This partial specialization deriving from 'bsl::false_type' is
    // instantiated for the case where the (template parameter) 'FROM_TYPE' is
    // a non-'void' type and is being converted to the 'const volatile void'
    // type.
};

template <class FROM_TYPE, class TO_TYPE>
struct is_convertible<volatile FROM_TYPE, TO_TYPE>
   : BloombergLP::bslmf::IsConvertible_Imp<volatile FROM_TYPE, TO_TYPE>::type {
    // This partial specialization is instantiated for the case where the
    // (template parameter) 'FROM_TYPE' is a 'volatile' type.
};

template <class FROM_TYPE, class TO_TYPE>
struct is_convertible<volatile FROM_TYPE, TO_TYPE&>
  : BloombergLP::bslmf::IsConvertible_Imp<volatile FROM_TYPE, TO_TYPE&>::type {
    // This partial specialization is instantiated for the case where the
    // (template parameter) 'FROM_TYPE' is a 'volatile' type and the (template
    // parameter) 'TO_TYPE' is a reference type.
};

template <class FROM_TYPE>
struct is_convertible<volatile FROM_TYPE, void> : false_type {
    // This partial specialization deriving from 'bsl::false_type' is
    // instantiated for the case where the (template parameter) 'FROM_TYPE' is
    // a 'volatile' type and is being converted to the 'void' type.
};

template <class FROM_TYPE, class TO_TYPE>
struct is_convertible<volatile FROM_TYPE&, TO_TYPE>
  : BloombergLP::bslmf::IsConvertible_Imp<volatile FROM_TYPE&, TO_TYPE>::type {
    // This partial specialization is instantiated for the case where the
    // (template parameter) 'FROM_TYPE' is a reference to a 'volatile' type.
};

template <class FROM_TYPE, class TO_TYPE>
struct is_convertible<volatile FROM_TYPE&, TO_TYPE&>
 : BloombergLP::bslmf::IsConvertible_Imp<volatile FROM_TYPE&, TO_TYPE&>::type {
    // This partial specialization is instantiated for the case where the
    // (template parameter) 'FROM_TYPE' is a reference to a 'volatile' type and
    // the (template parameter) 'TO_TYPE' is a reference type.
};

template <class FROM_TYPE>
struct is_convertible<volatile FROM_TYPE&, void> : false_type {
    // This partial specialization deriving from 'bsl::false_type' is
    // instantiated for the case where the (template parameter) 'FROM_TYPE' is
    // a reference to a 'volatile' type and is being converted to the 'void'
    // type.
};

template <class TO_TYPE>
struct is_convertible<void, TO_TYPE> : false_type {
    // This partial specialization deriving from 'bsl::false_type' is
    // instantiated for the case where the 'void' type is being converted to
    // the non-'void' (template parameter) 'TO_TYPE'.
};

template <class TO_TYPE>
struct is_convertible<const void, TO_TYPE> : false_type {
    // This partial specialization deriving from 'bsl::false_type' is
    // instantiated for the case where the 'const void' type is being converted
    // to the non-'void' (template parameter) 'TO_TYPE'.
};

template <class TO_TYPE>
struct is_convertible<volatile void, TO_TYPE> : false_type {
    // This partial specialization deriving from 'bsl::false_type' is
    // instantiated for the case where the 'volatile void' type is being
    // converted to the non-'void' (template parameter) 'TO_TYPE'.
};

template <class TO_TYPE>
struct is_convertible<const volatile void, TO_TYPE> : false_type {
    // This partial specialization deriving from 'bsl::false_type' is
    // instantiated for the case where the 'const volatile void' type is being
    // converted to the non-'void' (template parameter) 'TO_TYPE'.
};

template <class TO_TYPE>
struct is_convertible<void, TO_TYPE&> : false_type {
    // This partial specialization deriving from 'bsl::false_type' is
    // instantiated for the case where the 'void' type is being converted to
    // the non-'void' (template parameter) 'TO_TYPE&'.
};

template <class TO_TYPE>
struct is_convertible<const void, TO_TYPE&> : false_type {
    // This partial specialization deriving from 'bsl::false_type' is
    // instantiated for the case where the 'const void' type is being converted
    // to the non-'void' (template parameter) 'TO_TYPE&'.
};

template <class TO_TYPE>
struct is_convertible<volatile void, TO_TYPE&> : false_type {
    // This partial specialization deriving from 'bsl::false_type' is
    // instantiated for the case where the 'volatile void' type is being
    // converted to the non-'void' (template parameter) 'TO_TYPE&'.
};

template <class TO_TYPE>
struct is_convertible<const volatile void, TO_TYPE&> : false_type {
    // This partial specialization deriving from 'bsl::false_type' is
    // instantiated for the case where the 'const volatile void' type is being
    // converted to the non-'void' (template parameter) 'TO_TYPE&'.
};

template <>
struct is_convertible<void, void> : true_type {
    // This partial specialization deriving from 'bsl::true_type' is
    // instantiated for the case where the 'void' type is being converted to
    // the 'void' type.
};

template <>
struct is_convertible<void, const void> : true_type {
    // This partial specialization deriving from 'bsl::true_type' is
    // instantiated for the case where the 'void' type is being converted to
    // the 'void' type.
};

template <>
struct is_convertible<void, volatile void> : true_type {
    // This partial specialization deriving from 'bsl::true_type' is
    // instantiated for the case where the 'void' type is being converted to
    // the 'void' type.
};

template <>
struct is_convertible<void, const volatile void> : true_type {
    // This partial specialization deriving from 'bsl::true_type' is
    // instantiated for the case where the 'void' type is being converted to
    // the 'void' type.
};

template <>
struct is_convertible<const void, void> : true_type {
    // This partial specialization deriving from 'bsl::true_type' is
    // instantiated for the case where the 'void' type is being converted to
    // the 'void' type.
};

template <>
struct is_convertible<const void, const void> : true_type {
    // This partial specialization deriving from 'bsl::true_type' is
    // instantiated for the case where the 'void' type is being converted to
    // the 'void' type.
};

template <>
struct is_convertible<const void, volatile void> : true_type {
    // This partial specialization deriving from 'bsl::true_type' is
    // instantiated for the case where the 'void' type is being converted to
    // the 'void' type.
};

template <>
struct is_convertible<const void, const volatile void> : true_type {
    // This partial specialization deriving from 'bsl::true_type' is
    // instantiated for the case where the 'void' type is being converted to
    // the 'void' type.
};

template <>
struct is_convertible<volatile void, void> : true_type {
    // This partial specialization deriving from 'bsl::true_type' is
    // instantiated for the case where the 'void' type is being converted to
    // the 'void' type.
};

template <>
struct is_convertible<volatile void, const void> : true_type {
    // This partial specialization deriving from 'bsl::true_type' is
    // instantiated for the case where the 'void' type is being converted to
    // the 'void' type.
};

template <>
struct is_convertible<volatile void, volatile void> : true_type {
    // This partial specialization deriving from 'bsl::true_type' is
    // instantiated for the case where the 'void' type is being converted to
    // the 'void' type.
};

template <>
struct is_convertible<volatile void, const volatile void> : true_type {
    // This partial specialization deriving from 'bsl::true_type' is
    // instantiated for the case where the 'void' type is being converted to
    // the 'void' type.
};

template <>
struct is_convertible<const volatile void, void> : true_type {
    // This partial specialization deriving from 'bsl::true_type' is
    // instantiated for the case where the 'void' type is being converted to
    // the 'void' type.
};

template <>
struct is_convertible<const volatile void, const void> : true_type {
    // This partial specialization deriving from 'bsl::true_type' is
    // instantiated for the case where the 'void' type is being converted to
    // the 'void' type.
};

template <>
struct is_convertible<const volatile void, volatile void> : true_type {
    // This partial specialization deriving from 'bsl::true_type' is
    // instantiated for the case where the 'void' type is being converted to
    // the 'void' type.
};

template <>
struct is_convertible<const volatile void, const volatile void> : true_type {
    // This partial specialization deriving from 'bsl::true_type' is
    // instantiated for the case where the 'void' type is being converted to
    // the 'void' type.
};

}  // close namespace bsl

namespace BloombergLP {

namespace bslmf {

                         // ====================
                         // struct IsConvertible
                         // ====================

template <class FROM_TYPE, class TO_TYPE>
struct IsConvertible : bsl::is_convertible<FROM_TYPE, TO_TYPE>::type {
    // This 'struct' template implements a meta-function to determine if the
    // (template parameter) 'FROM_TYPE' is convertible to the (template
    // parameter) 'TO_TYPE'.  This 'struct' derives from 'bsl::true_type' if
    // the 'FROM_TYPE' is convertible to 'TO_TYPE', and from 'bsl::false_type'
    // otherwise.  Note that both 'FROM_TYPE' and 'TO_TYPE' should be complete
    // types, arrays of unknown bound, or (possibly cv-qualified) 'void' types.
};

}  // close package namespace


}  // close enterprise namespace

#endif

// ----------------------------------------------------------------------------
// Copyright 2013 Bloomberg Finance L.P.
//
// Licensed under the Apache License, Version 2.0 (the "License");
// you may not use this file except in compliance with the License.
// You may obtain a copy of the License at
//
//     http://www.apache.org/licenses/LICENSE-2.0
//
// Unless required by applicable law or agreed to in writing, software
// distributed under the License is distributed on an "AS IS" BASIS,
// WITHOUT WARRANTIES OR CONDITIONS OF ANY KIND, either express or implied.
// See the License for the specific language governing permissions and
// limitations under the License.
// ----------------------------- END-OF-FILE ----------------------------------<|MERGE_RESOLUTION|>--- conflicted
+++ resolved
@@ -415,15 +415,9 @@
 template <class FROM_TYPE, class TO_TYPE>
 struct is_convertible
     : BloombergLP::bslmf::IsConvertible_Imp<
-<<<<<<< HEAD
-               FROM_TYPE,
-               typename add_lvalue_reference<
-                   typename add_const<
-=======
                    FROM_TYPE,
                    typename add_lvalue_reference<
                      typename add_const<
->>>>>>> ff21cd07
                        typename remove_cv<TO_TYPE>::type>::type>::type>::type {
     // This 'struct' template implements the 'is_convertible' meta-function
     // defined in the C++11 standard [meta.rel] to determine if the (template

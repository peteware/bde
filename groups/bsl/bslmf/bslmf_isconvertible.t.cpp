--- conflicted
+++ resolved
@@ -1450,8 +1450,6 @@
         ASSERT(false ==
          (bsl::is_convertible<volatile int (*)[], const    int (*)[]>::value));
 
-<<<<<<< HEAD
-        
         // C-13: Test function references decay to function pointers
 
         ASSERT(true  == (bslmf::IsConvertible<void    (), void    ()>::value));
@@ -1462,8 +1460,6 @@
         ASSERT(false == (bslmf::IsConvertible<void (*)(), void    ()>::value));
         ASSERT(false == (bslmf::IsConvertible<void (*)(), void (&)()>::value));
         ASSERT(true  == (bslmf::IsConvertible<void (&)(), void    ()>::value));
-=======
-        // C-13: Test function types
 
         ASSERT(!(bsl::is_convertible<void(), void>::VALUE));
         ASSERT(!(bsl::is_convertible<void(),  int>::VALUE));
@@ -1486,7 +1482,6 @@
         ASSERT( (bsl::is_convertible<int   (char, float...),
                                      int(*)(char, float...)>::VALUE));
 
->>>>>>> 3480ae80
       } break;
       default: {
         fprintf(stderr, "WARNING: CASE `%d' NOT FOUND.\n", test);

// bslmf_isenum.h                                                     -*-C++-*-
#ifndef INCLUDED_BSLMF_ISENUM
#define INCLUDED_BSLMF_ISENUM

#ifndef INCLUDED_BSLS_IDENT
#include <bsls_ident.h>
#endif
BSLS_IDENT("$Id: $")

//@PURPOSE: Provide compile-time check for determining enumerated types.
//
//@CLASSES:
//  bsl::is_enum: standard meta-function for determining enumerated types
//  bslmf::IsEnum: meta-function for determining enumerated types
//
//@SEE_ALSO: bslmf_isfundamental
//
//@DESCRIPTION: This component defines two meta-functions, 'bsl::is_enum' and
// 'BloombergLP::bslmf::IsEnum', both of which may be used to query whether a
// type is an enumerated type, optionally qualified with 'const' or 'volatile'.
//
// 'bsl::is_enum' meets the requirements of the 'is_enum' template defined in
// the C++11 standard [meta.unary.cat], while 'bslmf::IsEnum' was devised
// before 'is_enum' was standardized.
//
// The two meta-functions are functionally equivalent.  The major difference
// between them is that the result for 'bsl::is_enum' is indicated by the class
// member 'value', while the result for 'bslmf::IsEnum' is indicated by the
// class member 'VALUE'.
//
// Note that 'bsl::is_enum' should be preferred over 'bslmf::IsEnum', and in
// general, should be used by new components.
//
///Usage
///-----
// In this section we show intended use of this component.
//
///Example 1: Verify Enumerated Types
/// - - - - - - - - - - - - - - - - -
// Suppose that we want to assert whether a set of types are 'enum' types.
//
// First, we create an enumerated type, 'MyEnum', and a class type, 'MyClass':
//..
//  enum MyEnum { MY_ENUMERATOR = 5 };
//  class MyClass { explicit MyClass(MyEnum); };
//..
// Now, we instantiate the 'bsl::is_enum' template for both types we defined
// previously, and assert the 'value' static data member of each instantiation:
//..
//  assert(true  == bsl::is_enum<MyEnum>::value);
//  assert(false == bsl::is_enum<MyClass>::value);
//..

#ifndef INCLUDED_BSLSCM_VERSION
#include <bslscm_version.h>
#endif

#ifndef INCLUDED_BSLMF_INTEGRALCONSTANT
#include <bslmf_integralconstant.h>
#endif

#ifndef INCLUDED_BSLMF_ISCONVERTIBLE
#include <bslmf_isconvertible.h>
#endif

#ifndef INCLUDED_BSLMF_ISCONVERTIBLETOANY
#include <bslmf_isconvertibletoany.h>
#endif

#ifndef INCLUDED_BSLMF_ISFUNDAMENTAL
#include <bslmf_isfundamental.h>
#endif

#ifndef INCLUDED_BSLMF_ISREFERENCE
#include <bslmf_isreference.h>
#endif

namespace BloombergLP {
namespace bslmf {

                      // ==============================
                      // class IsEnum_AnyArithmeticType
                      // ==============================

struct IsEnum_AnyArithmeticType {
    // This 'struct' provides a type that is convertible from any arithmetic
    // (i.e., integral or floating-point) type, or any enumerated type.
    // Converting any type to an 'IsEnum_AnyArithmeticType' is a user-defined
    // conversion and cannot be combined with any other implicit user-defined
    // conversions.  Thus, even class types that have conversion operators to
    // arithmetic types or enumerated types will not be implicitly convertible
    // to 'IsEnum_AnyArithmeticType'.

    // NOT IMPLEMENTED
    IsEnum_AnyArithmeticType(wchar_t);                              // IMPLICIT
    IsEnum_AnyArithmeticType(int);                                  // IMPLICIT
    IsEnum_AnyArithmeticType(unsigned int);                         // IMPLICIT
    IsEnum_AnyArithmeticType(long);                                 // IMPLICIT
    IsEnum_AnyArithmeticType(unsigned long);                        // IMPLICIT
    IsEnum_AnyArithmeticType(long long);                            // IMPLICIT
    IsEnum_AnyArithmeticType(unsigned long long);                   // IMPLICIT
    IsEnum_AnyArithmeticType(double);                               // IMPLICIT
    IsEnum_AnyArithmeticType(long double);                          // IMPLICIT
        // Create an 'IsEnum_AnyArithmeticType' object from a value of one of
        // the indicated arithmetic types.  Note that it is not necessary to
        // provide overloads taking 'bool', 'char', or 'short' because they are
        // automatically promoted to 'int'; nor is a 'float' overload needed
        // because it is automatically promoted to 'double'.  Also note that
        // the other variants are necessary because a conversion from, e.g., a
        // 'long double' to a 'double' does not take precedence over a
        // conversion from 'long double' to 'int' and, therefore, would be
        // ambiguous.
};

}  // close package namespace
}  // close enterprise namespace

namespace bsl {

                               // ==============
                               // struct is_enum
                               // ==============

template <class TYPE>
struct is_enum
    : integral_constant<
        bool,
        !is_fundamental<TYPE>::value
        && !is_reference<TYPE>::value
        && is_convertible<TYPE,
                        BloombergLP::bslmf::IsEnum_AnyArithmeticType>::value
        && !BloombergLP::bslmf::IsConvertibleToAny<TYPE>::value> {
    // This 'struct' template implements the 'is_enum' meta-function defined in
    // the C++11 standard [meta.unary.cat] to determine if the (template
    // parameter) 'TYPE' is an enumerated type.  This 'struct' derives from
    // 'bsl::true_type' if the 'TYPE' is an enumerated type, and from
    // 'bsl::false_type' otherwise.
};

<<<<<<< HEAD
=======
template <>
struct is_enum<void>
    : bsl::false_type {
};

>>>>>>> fd48631d
// Additional partial specializations for cv-qualified types ensure that the
// correct result is obtained for cv-qualified enums.  Note that there is a
// peculiar bug wit the IBM xlC compiler that requires an additional use of the
// 'remove_cv' trait to obtain the correct result (without infinite recursion)
// for arrays of more than one dimension.

template <class TYPE>
struct is_enum<const TYPE>
    : is_enum<typename bsl::remove_cv<TYPE>::type>::type {
};

template <class TYPE>
struct is_enum<volatile TYPE>
    : is_enum<typename bsl::remove_cv<TYPE>::type>::type {
};

template <class TYPE>
struct is_enum<const volatile TYPE>
    : is_enum<typename bsl::remove_cv<TYPE>::type>::type {
};

<<<<<<< HEAD
template <>
struct is_enum<void>
    : bsl::false_type {
};

=======
>>>>>>> fd48631d
}  // close namespace bsl

namespace BloombergLP {
namespace bslmf {

                                // ============
                                // class IsEnum
                                // ============

template <class TYPE>
struct IsEnum : bsl::is_enum<TYPE>::type {
    // This 'struct' provides a meta-function that computes, at compile time,
    // whether the (template parameter) 'TYPE' is an enumerated type.  It
    // derives from 'bsl::true_type' if 'TYPE' is an enumerated type, and from
    // 'bsl::false_type' otherwise.
    //
    // Enumerated types are the only user-defined types that have the
    // characteristics of a native arithmetic type (i.e., they can be converted
    // to an integral type without invoking user-defined conversions).  This
    // class takes advantage of this property to distinguish 'enum' types from
    // class types that are convertible to an integral or enumerated type.
};

}  // close package namespace
}  // close enterprise namespace


#endif

// ----------------------------------------------------------------------------
// Copyright 2013 Bloomberg Finance L.P.
//
// Licensed under the Apache License, Version 2.0 (the "License");
// you may not use this file except in compliance with the License.
// You may obtain a copy of the License at
//
//     http://www.apache.org/licenses/LICENSE-2.0
//
// Unless required by applicable law or agreed to in writing, software
// distributed under the License is distributed on an "AS IS" BASIS,
// WITHOUT WARRANTIES OR CONDITIONS OF ANY KIND, either express or implied.
// See the License for the specific language governing permissions and
// limitations under the License.
// ----------------------------- END-OF-FILE ----------------------------------<|MERGE_RESOLUTION|>--- conflicted
+++ resolved
@@ -137,14 +137,11 @@
     // 'bsl::false_type' otherwise.
 };
 
-<<<<<<< HEAD
-=======
 template <>
 struct is_enum<void>
     : bsl::false_type {
 };
 
->>>>>>> fd48631d
 // Additional partial specializations for cv-qualified types ensure that the
 // correct result is obtained for cv-qualified enums.  Note that there is a
 // peculiar bug wit the IBM xlC compiler that requires an additional use of the
@@ -166,14 +163,6 @@
     : is_enum<typename bsl::remove_cv<TYPE>::type>::type {
 };
 
-<<<<<<< HEAD
-template <>
-struct is_enum<void>
-    : bsl::false_type {
-};
-
-=======
->>>>>>> fd48631d
 }  // close namespace bsl
 
 namespace BloombergLP {

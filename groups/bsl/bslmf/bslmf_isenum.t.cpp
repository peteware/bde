--- conflicted
+++ resolved
@@ -432,20 +432,10 @@
         ASSERT(! bsl::is_enum<ConvertToAnyType &>::value);
         ASSERT(! bsl::is_enum<ConvertToAnyType const &>::value);
 
-<<<<<<< HEAD
+        
         // C-6
         ASSERT(! bsl::is_enum<int(int)>::value);
         ASSERT(! bsl::is_enum<void(...)>::value);
-
-        // C-7
-        ASSERT(! bsl::is_enum<void>::value);
-        ASSERT(! bsl::is_enum<const void>::value);
-        ASSERT(! bsl::is_enum<volatile void>::value);
-        ASSERT(! bsl::is_enum<const volatile void>::value);
-
-=======
-        // C -6
-
         ASSERT(! bsl::is_enum<void()>::value);
         ASSERT(! bsl::is_enum<int(char, float...)>::value);
         ASSERT(! bsl::is_enum<int[2]>::value);
@@ -456,7 +446,13 @@
         ASSERT(! bsl::is_enum<int[]>::value);
         ASSERT(! bsl::is_enum<int[][2]>::value);
 #endif
->>>>>>> 3480ae80
+
+        // C-7
+        ASSERT(! bsl::is_enum<void>::value);
+        ASSERT(! bsl::is_enum<const void>::value);
+        ASSERT(! bsl::is_enum<volatile void>::value);
+        ASSERT(! bsl::is_enum<const volatile void>::value);
+
       } break;
       default: {
         fprintf(stderr, "WARNING: CASE `%d' NOT FOUND.\n", test);

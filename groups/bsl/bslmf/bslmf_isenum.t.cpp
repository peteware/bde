--- conflicted
+++ resolved
@@ -436,8 +436,6 @@
         ASSERT(! bsl::is_enum<ConvertToAnyType &>::value);
         ASSERT(! bsl::is_enum<ConvertToAnyType const &>::value);
 
-<<<<<<< HEAD
-        
         // C-6
         ASSERT(! bsl::is_enum<int(int)>::value);
         ASSERT(! bsl::is_enum<void(...)>::value);
@@ -445,30 +443,8 @@
         ASSERT(! bsl::is_enum<int(char, float...)>::value);
         ASSERT(! bsl::is_enum<void(&)()>::value);
         ASSERT(! bsl::is_enum<int(&)(char, float...)>::value);
-        ASSERT(! bsl::is_enum<int[2]>::value);
-        ASSERT(! bsl::is_enum<int[4][2]>::value);
-#if !defined(BSLS_PLATFORM_CMP_IBM)
-        // The IBM xlC compiler does not handle arrays of unknown bounds as
-        // template type parameters.
-        ASSERT(! bsl::is_enum<int[]>::value);
-        ASSERT(! bsl::is_enum<int[][2]>::value);
-#endif
-=======
-        // C-6
-        ASSERT(! bsl::is_enum<int(int)>::value);
-        ASSERT(! bsl::is_enum<void(...)>::value);
->>>>>>> fd48631d
-
-        ASSERT(! bsl::is_enum<void()>::value);
-        ASSERT(! bsl::is_enum<int(char, float...)>::value);
-        ASSERT(! bsl::is_enum<void(&)()>::value);
-        ASSERT(! bsl::is_enum<int(&)(char, float...)>::value);
-
-<<<<<<< HEAD
-        // C-8
-=======
+
         // C-7
->>>>>>> fd48631d
 
         // These tests dp not use the test macros above, as you need to use a
         // different syntax to correctly add a cv-qualifier, or make a pointer
@@ -526,10 +502,6 @@
         ASSERT(! bsl::is_enum<const void>::value);
         ASSERT(! bsl::is_enum<volatile void>::value);
         ASSERT(! bsl::is_enum<const volatile void>::value);
-<<<<<<< HEAD
-
-=======
->>>>>>> fd48631d
       } break;
       default: {
         fprintf(stderr, "WARNING: CASE `%d' NOT FOUND.\n", test);

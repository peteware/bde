// bslma_managedptr.h                                                 -*-C++-*-
#ifndef INCLUDED_BSLMA_MANAGEDPTR
#define INCLUDED_BSLMA_MANAGEDPTR

#ifndef INCLUDED_BSLS_IDENT
#include <bsls_ident.h>
#endif
BSLS_IDENT("$Id$ $CSID$")

//@PURPOSE: Provide a managed pointer class.
//
//@CLASSES:
//     bslma::ManagedPtr: proctor for automatic memory management
// bslma::ManagedPtrUtil: Namespace for deleter for stack-allocated objects
//
//@SEE_ALSO: bslmf_ispolymporphic
//
//@DESCRIPTION: This component provides a proctor, 'bslma::ManagedPtr', similar
// to 'bsl::auto_ptr', that supports user-specified deleters.  The proctor is
// responsible for the automatic destruction of the object referenced by the
// managed pointer.  As a "smart pointer", this object offers an interface
// similar to a native pointer, supporting dereference operators (*, ->),
// (in)equality comparison and testing as if it were a boolean value.  However,
// like 'bsl::auto_ptr' it has unusual "copy-semantics" that transfer ownership
// of the managed object, rather than making a copy.  It should be noted that
// this signature does not satisfy the requirements for an element-type stored
// in any of the standard library containers.  Note that this component will
// fail to compile when instantiated for a class that gives a false-positive
// for the type trait 'bslmf::IsPolymorphic'.  See the 'bslmf_ispolymporphic'
// component for more details.
//
///Factories
///---------
// An object that will be managed by a 'ManagedPtr' object is typically
// dynamically allocated and destroyed by a factory.  For the purposes of this,
// component, a factory is any class that provides a 'deleteObject' function
// taking a single argument of the (pointer) type of the managed pointer.
// E.g., 'bslma::Allocator' is a commonly used factory, and the currently
// installed default allocator is the factory that is assumed to be used if
// neither a factory nor deleter (see below) are specified when supplying a
// pointer to be managed.
//
///Deleters
///--------
// When a managed pointer is destroyed, the managed object is destroyed using
// the user supplied "deleter".  A deleter is simply a function that is invoked
// with two 'void *' arguments: a pointer to the object to be destroyed, and a
// pointer to a 'cookie' that is supplied at the same time as the 'deleter' and
// managed object.
//..
//  typedef void (*DeleterFunc)(void *managedObject, void *cookie);
//..
<<<<<<< HEAD
// The meaning of the 'cookie' depends on the specific deleter.  For example,
// the deleter for a factory (see above) will pass the address of the factory
// object as the 'cookie'.  Typically a deleter function will accept the two
// 'void *' pointers and internally cast them to the appropriate types for
// pointers to the managed object and 'cookie'.  Note that there are no methods
// taking just a deleter, as the user must always supply a 'cookie' to be
// passed when the deleter is actually invoked.
=======
// The meaning of the 'cookie' depends on the specific deleter.  Typically a
// deleter function will accept the two 'void *' pointers and internally cast
// them to the appropriate types for pointers to the managed object and
// 'cookie'.  Note that there are no methods taking just a deleter, as the user
// must always supply a 'cookie' to be passed when the deleter is actually
// invoked.
>>>>>>> c5c61c17
//
//
///Aliasing
///--------
// In a managed pointer, the pointer value (the value returned by the 'get'
// method) and the pointer to the managed object need not have the same value.
// The 'loadAlias' method allows a managed pointer to be created as an "alias"
// to another managed pointer (possibly of a different type), which we'll call
// the "original" managed pointer.  When 'get' is invoked on the alias, the
// aliased pointer value is returned, but when the managed pointer is
// destroyed, the original managed object will be passed to the deleter.  (See
// also the documentation of the 'alias' constructor or of the 'loadAlias'
// method.)
//
///Exception Safety
///----------------
// The principal usage of a managed pointer is to guarantee that a local object
// will be deallocated properly should an operation throw after its allocation.
// In this, it is very similar to 'bsl::auto_ptr'.  It is required for the
// proper functioning of this component that a deleter does not throw at
// invocation (upon destruction or re-assignment of the managed pointer).
//
///Type Casting
///------------
// 'ManagedPtr' objects can be implicitly and explicitly cast to different
// types in the same way that native pointers can.
//
///Explicit Casting
/// - - - - - - - -
// Through "aliasing", a managed pointer of any type can be explicitly cast to
// a managed pointer of any other type using any legal cast expression.  See
// example 4 on 'type casting' below for more details.
//
///Implicit Casting
/// - - - - - - - -
// As with native pointers, a managed pointer of the type 'B' that is derived
// from the type 'A', can be directly assigned to a 'ManagedPtr' of 'A'.
// Likewise a managed pointer of type 'B' can be directly assigned to a
// 'ManagedPtr' of 'const B'.  However, the rules for construction are a little
// more subtle, and apply when passing a 'bslma::ManagedPtr' by value into a
// function, or returning as the result of a function.
//..
//  class A {};
//
//  class B : public A {};
//
//  void test()
//  {
//      B *b_p = 0;
//      A *a_p = b_p;
//
//      bslma::ManagedPtr<B> b_mp1;
//      bslma::ManagedPtr<A> a_mp1(b_mp1);   // direct-initialization is valid
//      bslma::ManagedPtr<A> a_mp2 = b_mp1;  // copy-initialization should fail
//}
//..
// Note that 'std::auto_ptr' has the same restriction, and this failure will
// occur only on compilers that strictly conform to the C++ standard, such as
// recent gcc compilers or (in this case) IBM xlC.
//
///Usage
///-----
// In this section we show intended usage of this component.
//
///Example 1: Implementing a protocol
/// - - - - - - - - - - - - - - - - -
// We demonstrate using 'ManagedPtr' to configure and return a managed object
// implementing an abstract protocol.
//
// First we define our protocol, 'Shape', a type of object that knows how to
// compute its 'area'.  Note that for expository reasons only, we do *nor* give
// 'Shape' a virtual destructor.
//..
//  struct Shape {
//      virtual double area() const = 0;
//          // Return the 'area' of this shape.
//  };
//..
// Then we define a couple of classes that implement the 'Shape' protocol, a
// 'Circle' and a 'Square'.
//..
//  class Circle : public Shape {
//    private:
//      // DATA
//      double d_radius;
//
//    public:
//      // CREATORS
//      explicit Circle(double radius);
//          // Create a 'Circle' object having the specified 'radius'.
//
//      // ACCESSORS
//      virtual double area() const;
//          // Return the area of this Circle, given by the formula pi*r*r.
//  };
//
//  class Square : public Shape {
//    private:
//      // DATA
//      double d_sideLength;
//
//    public:
//      // CREATORS
//      explicit Square(double side);
//          // Create a 'Square' having sides of length 'side'.
//
//      // ACCESSORS
//      virtual double area() const;
//          // Return the area of this Square, given by the formula side*side
//  };
//..
// Next we implement the methods for 'Circle' and 'Square'.
//..
//  Circle::Circle(double radius)
//  : d_radius(radius)
//  {
//  }
//
//  double Circle::area() const {
//      return 3.141592653589793238462 * d_radius * d_radius;
//  }
//
//  Square::Square(double side)
//  : d_sideLength(side)
//  {
//  }
//
//  double Square::area() const {
//      return d_sideLength * d_sideLength;
//  }
//..
// Then we define an enumeration that lists each implementation of the 'Shape'
// protocol.
//..
//  struct Shapes {
//      enum VALUES { SHAPE_CIRCLE, SHAPE_SQUARE };
//  };
//..
// Now we can define a function that will return a 'Circle' object or a
// 'Square' object according to the specified 'kind' parameter, and having its
// 'dimension' specified by the caller.
//..
//  bslma::ManagedPtr<Shape> makeShape(Shapes::VALUES kind, double dimension)
//  {
//      bslma::Allocator *alloc = bslma::Default::defaultAllocator();
//      bslma::ManagedPtr<Shape> result;
//      switch (kind) {
//          case Shapes::SHAPE_CIRCLE : {
//              Circle *circ = new(*alloc)Circle(dimension);
//              result.load(circ);
//              break;
//          }
//          case Shapes::SHAPE_SQUARE : {
//              Square *sqr = new(*alloc)Square(dimension);
//              result.load(sqr);
//              break;
//          }
//      };
//      return result;
//  }
//..
// Then, we can use our function to create shapes of different kinds, and check
// that they report the correct area.  Note that are using a radius of '1.0'
// for the 'Circle' and integral side-length for the 'Square' to support an
// accurate 'operator==' with floating-point quantities.  Also note that,
// despite the destructor for 'Shape' being non-virtual, the correct destructor
// for the appropriate concrete 'Shape' type is called.  This is because the
// destructor is captured when the 'ManagedPtr' constructor is called, and has
// access to the complete type of each shape object.
//..
//  void testShapes()
//  {
//      bslma::ManagedPtr<Shape> shape = makeShape(Shapes::SHAPE_CIRCLE, 1.0);
//      assert(0 != shape);
//      assert(3.141592653589793238462 == shape->area());
//
//      shape = makeShape(Shapes::SHAPE_SQUARE, 2.0);
//      assert(0 != shape);
//      assert(4.0 == shape->area());
//  }
//..
// Next, we observe that as we are creating objects dynamically, we should pass
// an allocator to the 'makeShape' function, rather than simply accepting the
// default allocator each time.  Note that when we do this, we pass the user's
// allocator to the 'ManagedPtr' object as the "factory".
//..
//  bslma::ManagedPtr<Shape> makeShape(Shapes::VALUES    kind,
//                                    double            dimension,
//                                    bslma::Allocator *allocator)
//  {
//      bslma::Allocator *alloc = bslma::Default::allocator(allocator);
//      bslma::ManagedPtr<Shape> result;
//      switch (kind) {
//      case Shapes::SHAPE_CIRCLE : {
//              Circle *circ = new(*alloc)Circle(dimension);
//              result.load(circ, alloc);
//              break;
//          }
//      case Shapes::SHAPE_SQUARE : {
//              Square *sqr = new(*alloc)Square(dimension);
//              result.load(sqr, alloc);
//              break;
//          }
//      };
//      return result;
//  }
//..
// Finally we repeat the earlier test, additionally passing a test allocator:
//..
//  void testShapesToo()
//  {
//      bslma::TestAllocator ta("object");
//
//      bslma::ManagedPtr<Shape> shape =
//                                   makeShape(Shapes::SHAPE_CIRCLE, 1.0, &ta);
//      assert(0 != shape);
//      assert(3.141592653589793238462 == shape->area());
//
//      shape = makeShape(Shapes::SHAPE_SQUARE, 3.0, &ta);
//      assert(0 != shape);
//      assert(9.0 == shape->area());
//  }
//..
//
///Example 2: Aliasing
///- - - - - - - - - -
// Suppose that we wish to give access to an item in a temporary array via a
// pointer which we'll call the "finger".  The finger is the only pointer to
// the array or any part of the array, but the entire array must be valid until
// the finger is destroyed, at which time the entire array must be deleted.  We
// handle this situation by first creating a managed pointer to the entire
// array, then creating an alias of that pointer for the finger.  The finger
// takes ownership of the array instance, and when the finger is destroyed, it
// is the array's address, rather than the finger, that is passed to the
// deleter.
//
// First, let's say our array stores data acquired from a ticker plant
// accessible by a global 'getQuote' function:
//..
//  struct Ticker {
//
//      static double getQuote() // From ticker plant.  Simulated here
//      {
//          static const double QUOTES[] = {
//          7.25, 12.25, 11.40, 12.00, 15.50, 16.25, 18.75, 20.25, 19.25, 21.00
//          };
//          static const int NUM_QUOTES = sizeof(QUOTES) / sizeof(QUOTES[0]);
//          static int index = 0;
//
//          double ret = QUOTES[index];
//          index = (index + 1) % NUM_QUOTES;
//          return ret;
//      }
//  };
//..
// Then, we want to find the first quote larger than a specified threshold, but
// would also like to keep the earlier and later quotes for possible
// examination.  Our 'getFirstQuoteLargerThan' function must allocate memory
// for an array of quotes (the threshold and its neighbors).  It thus returns a
// managed pointer to the desired value:
//..
//  const double END_QUOTE = -1;
//
//  bslma::ManagedPtr<double>
//  getFirstQuoteLargerThan(double threshold, bslma::Allocator *allocator)
//  {
//      assert(END_QUOTE < 0 && 0 <= threshold);
//..
// Next, we allocate our array with extra room to mark the beginning and end
// with a special 'END_QUOTE' value:
//..
//      const int MAX_QUOTES = 100;
//      int numBytes = (MAX_QUOTES + 2) * sizeof(double);
//      double *quotes = (double*) allocator->allocate(numBytes);
//      quotes[0] = quotes[MAX_QUOTES + 1] = END_QUOTE;
//..
// Then, we create a managed pointer to the entire array:
//..
//      bslma::ManagedPtr<double> managedQuotes(quotes, allocator);
//..
// Next, we read quotes until the array is full, keeping track of the first
// quote that exceeds the threshold.
//..
//      double *finger = 0;
//
//      for (int i = 1; i <= MAX_QUOTES; ++i) {
//          double quote = Ticker::getQuote();
//          quotes[i] = quote;
//          if (!finger && quote > threshold) {
//              finger = &quotes[i];
//          }
//      }
//..
// Now, we use the alias constructor to create a managed pointer that points to
// the desired value (the finger) but manages the entire array:
//..
//      return bslma::ManagedPtr<double>(managedQuotes, finger);
//  }
//..
// Then, our main program calls 'getFirstQuoteLargerThan' like this:
//..
//  int aliasExample()
//  {
//      bslma::TestAllocator ta;
//      bslma::ManagedPtr<double> result = getFirstQuoteLargerThan(16.00, &ta);
//      assert(*result > 16.00);
//      assert(1 == ta.numBlocksInUse());
//      if (g_verbose) bsl::cout << "Found quote: " << *result << bsl::endl;
//..
// Next, We also print the preceding 5 quotes in last-to-first order:
//..
//      if (g_verbose) bsl::cout << "Preceded by:";
//      int i;
//      for (i = -1; i >= -5; --i) {
//          double quote = result.get()[i];
//          if (END_QUOTE == quote) {
//              break;
//          }
//          assert(quote < *result);
//          if (g_verbose) bsl::cout << ' ' << quote;
//      }
//      if (g_verbose) bsl::cout << bsl::endl;
//..
// Then, to move the finger, e.g., to the last position printed, one must be
// careful to retain the ownership of the entire array.  Using the statement
// 'result.load(result.get()-i)' would be an error, because it would first
// compute the pointer value 'result.get()-i' of the argument, then release the
// entire array before starting to manage what has now become an invalid
// pointer.  Instead, 'result' must retain its ownership to the entire array,
// which can be attained by:
//..
//      result.loadAlias(result, result.get()-i);
//..
// Finally, if we reset the result pointer, the entire array is deallocated:
//..
//      result.reset();
//      assert(0 == ta.numBlocksInUse());
//      assert(0 == ta.numBytesInUse());
//
//      return 0;
//  }
//..
//
///Example 3: Dynamic Objects and Factories
/// - - - - - - - - - - - - - - - - - - - -
// Suppose we want to track the number of objects currently managed by
// 'ManagedPtr' objects.
//
// First we define a factory type, that holds an allocator and a usage-counter.
// Note that such a type cannot sensibly be copied, as the notion 'count'
// becomes confused.
//..
//  class CountedFactory {
//      // DATA
//      int               d_count;
//      bslma::Allocator *d_allocator_p;
//
//      // NOT IMPLEMENTED
//      CountedFactory(const CountedFactory&);
//      CountedFactory& operator=(const CountedFactory&);
//
//    public:
//      // CREATORS
//      explicit CountedFactory(bslma::Allocator *alloc = 0);
//          // Create a 'CountedFactory' object which uses the supplied
//          // allocator 'alloc'.
//
//      ~CountedFactory();
//          // Destroy this object.
//..
// Next, we provide the 'createObject' and 'deleteObject' functions that are
// standard for factory objects.  Note that the 'deleteObject' function
// signature has the form required by 'bslma::ManagedPtr' for a factory.
//..
//      // MANIPULATORS
//      template <class TYPE>
//      TYPE *createObject();
//          // Return a pointer to a newly allocated object of type 'TYPE'
//          // created using its default constructor.  Memory for the object
//          // is supplied by the allocator supplied to this factory's
//          // constructor, and the count of valid object is incremented.
//
//      template <class TYPE>
//      void deleteObject(const TYPE *target);
//          // Destroy the object pointed to by 'target' and reclaim the
//          // memory.  Decrement the count of currently valid objects.
//..
// Then, we round out the class with the ability to query the 'count' of
// currently allocated objects.
//..
//      // ACCESSORS
//      int count() const;
//          // Return the number of currently valid objects allocated by this
//          // factory.
//  };
//..
// Next, we define the operations declared by the class.
//..
//  CountedFactory::CountedFactory(bslma::Allocator *alloc)
//  : d_count(0)
//  , d_allocator_p(bslma::Default::allocator(alloc))
//  {
//  }
//
//  CountedFactory::~CountedFactory()
//  {
//      assert(0 == d_count);
//  }
//
//  template <class TYPE>
//  TYPE *CountedFactory::createObject()
//  {
//      TYPE *result = new(*d_allocator_p)TYPE;
//      ++d_count;
//      return result;
//  }
//
//  template <class TYPE>
//  void CountedFactory::deleteObject(const TYPE *object)
//  {
//      d_allocator_p->deleteObject(object);
//      --d_count;
//  }
//
//  inline
//  int CountedFactory::count() const
//  {
//      return d_count;
//  }
//..
// Then, we can create a test function to illustrate how such a factory would
// be used with 'ManagedPtr'.
//..
//  void testCountedFactory()
//  {
//..
// Next, we declare a test allocator, and an object of our 'CountedFactory'
// type using that allocator.
//..
//      bslma::TestAllocator ta;
//      CountedFactory cf(&ta);
//..
// Then, we open a new local scope and declare an array of managed pointers.
// We need a local scope in order to observe the behavior of the destructors at
// end of the scope, and use an array as an easy way to count more than one
// object.
//..
//      {
//          bslma::ManagedPtr<int> pData[4];
//..
// Next, we load each managed pointer in the array with a new 'int' using our
// factory 'cf' and assert that the factory 'count' is correct after each new
// 'int' is created.
//..
//          int i = 0;
//          while (i != 4) {
//              pData[i++].load(cf.createObject<int>(), &cf);
//              assert(cf.count() == i);
//          }
//..
// Then, we 'reset' the contents of a single managed pointer in the array, and
// assert that the factory 'count' is appropriately reduced.
//..
//          pData[1].reset();
//          assert(3 == cf.count());
//..
// Next, we 'load' a managed pointer with another new 'int' value, again using
// 'cf' as the factory, and assert that the 'count' of valid objects remains
// the same (destroy one object and add another).
//..
//          pData[2].load(cf.createObject<int>(), &cf);
//          assert(3 == cf.count());
//      }
//..
// Finally, we allow the array of managed pointers to go out of scope and
// confirm that when all managed objects are destroyed, the factory 'count'
// falls to zero, and does not overshoot.
//..
//      assert(0 == cf.count());
//  }
//..
//
///Example 4: Type Casting
///- - - - - - - - - - - -
// 'ManagedPtr' objects can be implicitly and explicitly cast to different
// types in the same way that native pointers can.
//
///Implicit Conversion
/// -  -  -  -  -  - -
// As with native pointers, a pointer of the type 'B' that is publicly derived
// from the type 'A', can be directly assigned a 'ManagedPtr' of 'A'.
//
// First, consider the following code snippets:
//..
//  void implicitCastingExample()
//  {
//..
// If the statements:
//..
//      bslma::TestAllocator localDefaultTa;
//      bslma::TestAllocator localTa;
//
//      bslma::DefaultAllocatorGuard guard(&localDefaultTa);
//
//      int numdels = 0;
//
//      {
//          B *b_p = 0;
//          A *a_p = b_p;
//..
// are legal expressions, then the statements
//..
//          bslma::ManagedPtr<A> a_mp1;
//          bslma::ManagedPtr<B> b_mp1;
//
//          assert(!a_mp1 && !b_mp1);
//
//          a_mp1 = b_mp1;      // conversion assignment of nil ptr to nil
//          assert(!a_mp1 && !b_mp1);
//
//          B *b_p2 = new (localDefaultTa) B(&numdels);
//          bslma::ManagedPtr<B> b_mp2(b_p2);    // default allocator
//          assert(!a_mp1 && b_mp2);
//
//          a_mp1 = b_mp2;      // conversion assignment of nonnil ptr to nil
//          assert(a_mp1 && !b_mp2);
//
//          B *b_p3 = new (localTa) B(&numdels);
//          bslma::ManagedPtr<B> b_mp3(b_p3, &localTa);
//          assert(a_mp1 && b_mp3);
//
//          a_mp1 = b_mp3;      // conversion assignment of nonnil to nonnil
//          assert(a_mp1 && !b_mp3);
//
//          a_mp1 = b_mp3;      // conversion assignment of nil to nonnil
//          assert(!a_mp1 && !b_mp3);
//
//          // constructor conversion init with nil
//          bslma::ManagedPtr<A> a_mp4(b_mp3, b_mp3.get());
//          assert(!a_mp4 && !b_mp3);
//
//          // constructor conversion init with nonnil
//          B *p_b5 = new (localTa) B(&numdels);
//          bslma::ManagedPtr<B> b_mp5(p_b5, &localTa);
//          bslma::ManagedPtr<A> a_mp5(b_mp5, b_mp5.get());
//          assert(a_mp5 && !b_mp5);
//          assert(a_mp5.get() == p_b5);
//
//          // constructor conversion init with nonnil
//          B *p_b6 = new (localTa) B(&numdels);
//          bslma::ManagedPtr<B> b_mp6(p_b6, &localTa);
//          bslma::ManagedPtr<A> a_mp6(b_mp6);
//          assert(a_mp6 && !b_mp6);
//          assert(a_mp6.get() == p_b6);
//
//          struct S {
//              int d_i[10];
//          };
//
//          assert(200 == numdels);
//      }
//
//      assert(400 == numdels);
//  } // implicitCastingExample()
//..
//
///Explicit Conversion
/// -  -  -  -  -  - -
// Through "aliasing", a managed pointer of any type can be explicitly
// converted to a managed pointer of any other type using any legal cast
// expression.  For example, to static-cast a managed pointer of type A to a
// managed pointer of type B, one can simply do the following:
//..
//  void explicitCastingExample() {
//
//      bslma::ManagedPtr<A> a_mp;
//      bslma::ManagedPtr<B> b_mp1(a_mp, static_cast<B*>(a_mp.get()));
//..
// or even use the less safe "C"-style casts:
//..
//      // bslma::ManagedPtr<A> a_mp;
//      bslma::ManagedPtr<B> b_mp2(a_mp, (B*)(a_mp.get()));
//
//  } // explicitCastingExample()
//..
// Note that when using dynamic cast, if the cast fails, the target managed
// pointer will be reset to an unset state, and the source will not be
// modified.  Consider for example the following snippet of code:
//..
//  void processPolymorphicObject(bslma::ManagedPtr<A> aPtr,
//                                bool *castSucceeded)
//  {
//      bslma::ManagedPtr<B> bPtr(aPtr, dynamic_cast<B*>(aPtr.get()));
//      if (bPtr) {
//          assert(!aPtr);
//          *castSucceeded = true;
//      }
//      else {
//          assert(aPtr);
//          *castSucceeded = false;
//      }
//  }
//..
// If the value of 'aPtr' can be dynamically cast to 'B*' then ownership is
// transferred to 'bPtr', otherwise 'aPtr' is to be modified.  As previously
// stated, the managed object will be destroyed correctly regardless of how it
// is cast.

#ifndef INCLUDED_BSLSCM_VERSION
#include <bslscm_version.h>
#endif

#ifndef INCLUDED_BSLMA_ALLOCATOR
#include <bslma_allocator.h>
#endif

#ifndef INCLUDED_BSLMA_DEFAULT
#include <bslma_default.h>
#endif

#ifndef INCLUDED_BSLMA_MANAGEDPTR_FACTORYDELETER
#include <bslma_managedptr_factorydeleter.h>
#endif

#ifndef INCLUDED_BSLMA_MANAGEDPTR_MEMBERS
#include <bslma_managedptr_members.h>
#endif

#ifndef INCLUDED_BSLMA_MANAGEDPTR_PAIRPROXY
#include <bslma_managedptr_pairproxy.h>
#endif

#ifndef INCLUDED_BSLMA_MANAGEDPTRDELETER
#include <bslma_managedptrdeleter.h>
#endif

#ifndef INCLUDED_BSLMF_ADDREFERENCE
#include <bslmf_addreference.h>
#endif

#ifndef INCLUDED_BSLMF_ASSERT
#include <bslmf_assert.h>
#endif

#ifndef INCLUDED_BSLMF_HASPOINTERSEMANTICS
#include <bslmf_haspointersemantics.h>
#endif

#ifndef INCLUDED_BSLMF_IF
#include <bslmf_if.h>
#endif

#ifndef INCLUDED_BSLMF_ISBITWISEMOVEABLE
#include <bslmf_isbitwisemoveable.h>
#endif

#ifndef INCLUDED_BSLMF_ISCONVERTIBLE
#include <bslmf_isconvertible.h>
#endif

#ifndef INCLUDED_BSLMF_ISVOID
#include <bslmf_isvoid.h>
#endif

#ifndef INCLUDED_BSLS_ASSERT
#include <bsls_assert.h>
#endif

#ifndef INCLUDED_BSLS_NULLPTR
#include <bsls_nullptr.h>
#endif

#ifndef INCLUDED_BSLS_UNSPECIFIEDBOOL
#include <bsls_unspecifiedbool.h>
#endif

namespace BloombergLP {

namespace bslma {

                    // ============================
                    // private class ManagedPtr_Ref
                    // ============================

template <class TARGET_TYPE>
class ManagedPtr_Ref {
    // This struct holds a managed pointer reference, returned by the implicit
    // conversion operator in the class 'ManagedPtr'.  This struct is used to
    // allow the construction of managed pointers from temporary managed
    // pointer objects, since temporaries cannot bind to the reference to a
    // modifiable object used in the "copy constructor" and "copy assignment
    // operator" for 'ManagedPtr'.  Note that while no members or methods of
    // this class template depend on the specified 'TARGET_TYPE', it is
    // important to carry this type into conversions to support passing
    // ownership of 'ManagedPtr_Members' pointers when assigning or
    // constructing 'ManagedPtr' objects.

    ManagedPtr_Members *d_base_p;  // non-null pointer to the managed state of
                                   // a 'ManagedPtr' object.

    TARGET_TYPE        *d_cast_p;  // safely-cast pointer to the referenced
                                   // object.

  public:
    // CREATORS
    ManagedPtr_Ref(ManagedPtr_Members *base, TARGET_TYPE *target);
        // Create a 'ManagedPtr_Ref' object having the specified 'base' value
        // for its 'base' attribute, and the specified 'target' for its
        // 'target' attribute.  Note that 'target' (but not 'base') may be
        // null.


    //! ManagedPtr_Ref(const ManagedPtr_Ref& original) = default;
        // Create a 'ManagedPtr_Ref' object having the same 'd_base_p' value as
        // the specified 'original'.  Note that this trivial constructor's
        // definition is compiler generated.

    ~ManagedPtr_Ref();
        // Destroy this object.  Note that the referenced managed object is
        // *not* destroyed.

    //! ManagedPtr_Ref& operator=(const ManagedPtr_Ref& original) = default;
        // Create a 'ManagedPtr_Ref' object having the same 'd_base_p' as the
        // specified 'original'.  Note that this trivial copy-assignment
        // operator's definition is compiler generated.

    // ACCESSORS
    ManagedPtr_Members *base() const;
        // Return a pointer to the managed state of a 'ManagedPtr' object.

    TARGET_TYPE *target() const;
        // Return a pointer to the referenced object.
};

                           // ================
                           // class ManagedPtr
                           // ================

template <class TARGET_TYPE>
class ManagedPtr {
    // This class is a "smart pointer" that refers to a *target* object
    // accessed via a pointer to the specified parameter type, 'TARGET_TYPE',
    // and that supports sole ownership of a *managed* object that is
    // potentially of a different type, and may be an entirely different object
    // from the target object.  A managed pointer ensures that the object it
    // manages is destroyed when the managed pointer is destroyed (or
    // re-assigned), using the "deleter" supplied along with the managed
    // object.  The target object referenced by a managed pointer may be
    // accessed using either the '->' operator, or the dereference operator
    // (operator '*').  The specified 'TARGET_TYPE' may be 'const'-qualified,
    // but may not be 'volatile'-qualified, nor may it be a reference type.
    //
    // A managed pointer may be *empty*, in which case it neither refers to a
    // target object nor owns a managed object.  An empty managed pointer is
    // the equivalent of a null pointer: Such a managed pointer is not
    // de-referenceable, and tests as 'false' in boolean expressions.
    //
    // A managed pointer for which the managed object is not the same object as
    // the target is said to *alias* the managed object (see the section
    // "Aliasing" in the component-level documentation).

  public:
    // INTERFACE TYPES
    typedef ManagedPtrDeleter::Deleter DeleterFunc;
        // Alias for a function-pointer type for functions used to destroy the
        // object managed by a 'ManagedPtr' object.

  private:
    // PRIVATE TYPES
    typedef typename bsls::UnspecifiedBool<ManagedPtr>::BoolType BoolType;
        // 'BoolType' is an alias for an unspecified type that is implicitly
        // convertible to 'bool', but will not promote to 'int'.  This (opaque)
        // type can be used as an "unspecified boolean type" for converting a
        // managed pointer to 'bool' in contexts such as 'if (mp) { ... }'
        // without actually having a conversion to 'bool' or being less-than
        // comparable (either of which would also enable undesirable implicit
        // comparisons of managed pointers to 'int' and less-than comparisons).

    // DATA
    ManagedPtr_Members d_members;  // state managed by this object

    // PRIVATE CLASS METHODS
    static void *stripBasePointerType(TARGET_TYPE *ptr);
        // Return the value of the specified 'ptr' as a 'void *', after
        // stripping all 'const' and 'volatile' qualifiers from 'TARGET_TYPE'.
        // This function avoids accidental type-safety errors when performing
        // the necessary sequence of casts.  Note that calling this function
        // implies a conversion of the calling pointer to 'TARGET_TYPE *',
        // which, in rare cases, may involve some adjustment of the pointer
        // value, e.g., in the case of multiple inheritance where 'TARGET_TYPE'
        // is not a left-most base of the complete object type.

    template <class MANAGED_TYPE>
    static void *stripCompletePointerType(MANAGED_TYPE *ptr);
        // Return the value of the specified 'ptr' as a 'void *', after
        // stripping all 'const' and 'volatile' qualifiers from 'TARGET_TYPE'.
        // This function avoids accidental type-safety errors when performing
        // the necessary sequence of casts.

    // PRIVATE MANIPULATORS
    template <class MANAGED_TYPE>
    void loadImp(MANAGED_TYPE *ptr, void *cookie, DeleterFunc deleter);
        // Destroy the currently managed object, if any.  Then, set the target
        // object of this managed pointer to be that referenced by the
        // specified 'ptr', take ownership of '*ptr' as the currently managed
        // object, and set a deleter that will invoke the specified 'deleter'
        // with the address of the currently managed object, and with the
        // specified 'cookie' (that the deleter can use for its own purposes),
        // unless '0 == ptr', in which case reset this managed pointer as
        // empty.  The behavior is undefined if 'ptr' is already managed by
        // another object, or if '0 == deleter && 0 != ptr'.

  private:
    // NOT IMPLEMENTED
    template <class MANAGED_TYPE>
    ManagedPtr(MANAGED_TYPE *, bsl::nullptr_t);
        // It is never defined behavior to pass a null pointer literal as a
        // factory, unless the specified 'ptr' is also a null pointer literal.

  private:
    // NOT IMPLEMENTED
    template <class MANAGED_TYPE, class COOKIE_TYPE>
    ManagedPtr(MANAGED_TYPE *, COOKIE_TYPE *, bsl::nullptr_t);
        // It is never defined behavior to pass a null literal as a deleter,
        // unless the 'object' pointer is also a null pointer literal.

  private:
    // NOT IMPLEMENTED
    template <class MANAGED_TYPE>
    void load(MANAGED_TYPE *, bsl::nullptr_t, bsl::nullptr_t);
    template <class COOKIE_TYPE>
    void load(TARGET_TYPE *, COOKIE_TYPE *, bsl::nullptr_t);
        // It is never defined behavior to pass a null literal as a deleter,
        // unless the 'object' pointer is also a null pointer literal.

  private:
    // NOT IMPLEMENTED
    void operator==(const ManagedPtr&) const;
    void operator!=(const ManagedPtr&) const;
        // These two operator overloads are declared as 'private' but never
        // defined in order to eliminate accidental equality comparisons that
        // would occur through the implicit conversion to 'BoolType'.  Note
        // that the return type of 'void' is chosen as it will often produce a
        // clearer error message than relying on the 'private' control failure.
        // Note that these private operators will not be needed with C++11,
        // where an 'explicit operator bool()' conversion operator would be
        // preferred.

    // FRIENDS
    template <class ALIASED_TYPE>
    friend class ManagedPtr;  // required only for alias support

  public:
    // CREATORS
    explicit ManagedPtr(bsl::nullptr_t = 0, bsl::nullptr_t = 0);
        // Create an empty managed pointer.  Note that this constructor is
        // necessary to match null-pointer literal arguments, in order to break
        // ambiguities and provide valid type deduction with the other
        // constructor templates in this class.

    template <class MANAGED_TYPE>
    explicit ManagedPtr(MANAGED_TYPE *ptr);
        // Create a managed pointer having a target object referenced by the
        // specified 'ptr', owning the managed object '*ptr', and having a
        // deleter that uses the currently installed default allocator to
        // destroy the managed object when invoked (e.g., when this managed
        // pointer object is destroyed), unless '0 == ptr', in which case
        // create an empty managed pointer.  The deleter will invoke the
        // destructor of 'MANAGED_TYPE' rather than the destructor of
        // 'TARGET_TYPE'.  This constructor will not compile unless
        // 'MANAGED_TYPE *' is convertible to 'TARGET_TYPE *'.  The behavior is
        // undefined unless the managed object (if any) can be destroyed by the
        // currently installed default allocator, or if the the lifetime of the
        // managed object is already managed by another object.  Note that this
        // behavior allows 'ManagedPtr' to be defined for 'void' pointers, and
        // to call the correct destructor for the managed object, even if the
        // destructor for 'TARGET_TYPE' is not declared as 'virtual'.

    ManagedPtr(ManagedPtr& original);
        // Create a managed pointer having the same target object as the
        // specified 'original', and transfer the ownership of the object
        // managed by the 'original' (if any) to this managed pointer, then
        // reset 'original' as empty.

    ManagedPtr(ManagedPtr_Ref<TARGET_TYPE> ref);                    // IMPLICIT
        // Create a managed pointer having the same target object as the
        // managed pointer referenced by the specified 'ref', and transfer
        // ownership of the managed object owned by the managed pointer
        // referenced by 'ref', then reset the managed pointer referenced by
        // 'ref' as empty.  This constructor is used to create a managed
        // pointer from a managed pointer rvalue, or from a managed pointer to
        // a "compatible" type, where "compatible" means a built-in conversion
        // from 'COMPATIBLE_TYPE *' to 'TARGET_TYPE *' is defined, e.g.,
        // 'derived *' -> 'base *', 'int *' -> 'const int *', or
        // 'anyType *' -> 'void *'.

    template <class ALIASED_TYPE>
    ManagedPtr(ManagedPtr<ALIASED_TYPE>& alias, TARGET_TYPE *ptr);
        // Create a managed pointer that takes ownership of the object managed
        // by the specified 'alias', but which uses the specified 'ptr' to
        // refer to its target object, unless '0 == ptr', in which case create
        // an empty managed pointer.  Reset 'alias' as empty if ownership of
        // its managed object is transferred.  The behavior is undefined if
        // 'alias' is empty, but '0 != ptr'.  Note that destroying or
        // re-assigning a managed pointer created with this constructor will
        // destroy the object originally managed by 'alias' (unless 'release'
        // is called first); the destructor for '*ptr' is not called directly.

    template <class MANAGED_TYPE, class FACTORY_TYPE>
    ManagedPtr(MANAGED_TYPE *ptr, FACTORY_TYPE *factory);
        // Create a managed pointer having a target object referenced by the
        // specified 'ptr', owning the managed object '*ptr', and having a
        // deleter that will call 'factory->deleteObject(ptr)' to destroy the
        // managed object when invoked (e.g., when this managed pointer object
        // is destroyed), unless '0 == ptr', in which case create an empty
        // managed pointer.  The deleter will invoke the destructor of
        // 'MANAGED_TYPE' rather than the destructor of 'TARGET_TYPE'.  This
        // constructor will not compile unless 'MANAGED_TYPE *' is convertible
        // to 'TARGET_TYPE *'.  The behavior is undefined unless the managed
        // object (if any) can be destroyed by the specified 'factory', or if
        // the the lifetime of the managed object is already managed by another
        // object.  Note that 'bslma::Allocator', and any class publicly and
        // unambiguously derived from 'bslma::Allocator', meets the
        // requirements for 'FACTORY_TYPE'.

    template <class FACTORY_TYPE>
    ManagedPtr(bsl::nullptr_t, FACTORY_TYPE *factory);
        // Create an empty managed pointer.  Note that the specified 'factory'
        // is ignored, as an empty managed pointer does not call its deleter.

    ManagedPtr(TARGET_TYPE *ptr, void *cookie, DeleterFunc deleter);
        // Create a managed pointer having a target object referenced by the
        // specified 'ptr', owning the managed object '*ptr', and having a
        // deleter that will invoke the specified 'deleter' with the address of
        // the currently managed object, and with the specified 'cookie' (that
        // the deleter can use for its own purposes), unless '0 == ptr', in
        // which case create an empty managed pointer.  This constructor will
        // not compile unless 'MANAGED_TYPE*' is convertible to 'TARGET_TYPE*'.
        // The deleter will invoke the destructor of 'MANAGED_TYPE' rather than
        // the destructor of 'TARGET_TYPE'.  The behavior is undefined if 'ptr'
        // is already managed by another object, or if
        // '0 == deleter && 0 != ptr'.  Note that this declaration is required
        // only because the deprecated overloads create an ambiguity in this
        // case.  It should be removed when the deprecated overloads are
        // removed.

    template <class MANAGED_TYPE>
    ManagedPtr(MANAGED_TYPE *ptr, void *cookie, DeleterFunc deleter);
        // Create a managed pointer having a target object referenced by the
        // specified 'ptr', owning the managed object '*ptr', and having a
        // deleter that will invoke the specified 'deleter' with the address of
        // the currently managed object, and with the specified 'cookie' (that
        // the deleter can use for its own purposes), unless '0 == ptr', in
        // which case create an empty managed pointer.  This constructor will
        // not compile unless 'MANAGED_TYPE*' is convertible to 'TARGET_TYPE*'.
        // The deleter will invoke the destructor of 'MANAGED_TYPE' rather than
        // the destructor of 'TARGET_TYPE'.  The behavior is undefined if 'ptr'
        // is already managed by another object, or if
        // '0 == deleter && 0 != ptr'.


    ~ManagedPtr();
        // Destroy this managed pointer object.  Destroy the object managed by
        // this managed pointer by invoking the user-supplied deleter, unless
        // this managed pointer is empty, in which case the deleter will *not*
        // be called.

    // MANIPULATORS
    ManagedPtr& operator=(ManagedPtr& rhs);
        // If this object and the specified 'rhs' manage the same object,
        // return a reference to this managed pointer; otherwise destroy the
        // manged object owned by this managed pointer, then transfer ownership
        // of the managed object owned by 'rhs', and set this managed pointer
        // to point to the target object currently referenced by 'rhs', then
        // reset 'rhs' as empty, and return a reference to this managed
        // pointer.

    ManagedPtr& operator=(ManagedPtr_Ref<TARGET_TYPE> ref);
        // If this object and the managed pointer reference by the specified
        // 'ref' manage the same object, return a reference to this managed
        // pointer; otherwise destroy the manged object owned by this managed
        // pointer, then transfer ownership of the managed object owned by the
        // managed pointer referenced by 'ref', and set this managed pointer to
        // point to the target object currently referenced the managed pointer
        // referenced by 'ref'; then reset the managed pointer referenced by
        // 'ref' as empty, and return a reference to this managed pointer.
        // This operator is (implicitly) used to assign from a managed pointer
        // rvalue, or from a managed pointer to a "compatible" type, where
        // "compatible" means a built-in conversion from 'MANAGED_TYPE *' to
        // 'TARGET_TYPE *' is defined, e.g., 'derived *' -> 'base *',
        // 'T *' -> 'const T *', or 'T *' -> 'void *'.

    ManagedPtr& operator=(bsl::nullptr_t);
        // Destroy the current managed object (if any) and reset this managed
        // pointer as empty.

    template <class REFERENCED_TYPE>
    operator ManagedPtr_Ref<REFERENCED_TYPE>();
        // Return a managed pointer reference, referring to this object.  Note
        // that this conversion operator is used implicitly to allow the
        // construction of managed pointers from rvalues because temporaries
        // cannot be passed by references offering modifiable access.

    void clear();
        // [!DEPRECATED!] Use 'reset' instead.
        //
        // Destroy the current managed object (if any) and reset this managed
        // pointer as empty.

    template <class MANAGED_TYPE>
    void load(MANAGED_TYPE *ptr);
        // Destroy the currently managed object, if any.  Then, set the target
        // object of this managed pointer to be that referenced by the
        // specified 'ptr', take ownership of '*ptr' as the currently managed
        // object, and set a deleter that uses the currently installed default
        // allocator to destroy the managed object when invoked (e.g., when
        // this managed pointer object is destroyed), unless '0 == ptr', in
        // which case reset this managed pointer as empty.  The deleter will
        // invoke the destructor of 'MANAGED_TYPE' rather than the destructor
        // of 'TARGET_TYPE'.  This function will not compile unless
        // 'MANAGED_TYPE *' is convertible to 'TARGET_TYPE *'.  The behavior is
        // undefined unless the managed object (if any) can be destroyed by the
        // currently installed default allocator, or if the the lifetime of the
        // managed object is already managed by another object.

    template <class MANAGED_TYPE, class FACTORY_TYPE>
    void load(MANAGED_TYPE *ptr, FACTORY_TYPE *factory);
        // Destroy the currently managed object, if any.  Then, set the target
        // object of this managed pointer to be that referenced by the
        // specified 'ptr', take ownership of '*ptr' as the currently managed
        // object, and set a deleter that calls 'factory->deleteObject(ptr)' to
        // destroy the managed object when invoked (e.g., when this managed
        // pointer object is destroyed), unless '0 == ptr', in which case reset
        // this managed pointer as empty.  The deleter will invoke the
        // destructor of 'MANAGED_TYPE' rather than the destructor of
        // 'TARGET_TYPE'.  This function will not compile unless
        // 'MANAGED_TYPE *' is convertible to 'TARGET_TYPE *'.  The behavior is
        // undefined unless the managed object (if any) can be destroyed by the
        // specified 'factory',  or if '0 == factory && 0 != ptr', or if the
        // the lifetime of the managed object is already managed by another
        // object.  Note that 'bslma::Allocator', and any class publicly and
        // unambiguously derived from 'bslma::Allocator', meets the
        // requirements for 'FACTORY_TYPE'.

    template <class MANAGED_TYPE>
    void load(MANAGED_TYPE *ptr, void *cookie, DeleterFunc deleter);
        // Destroy the currently managed object, if any.  Then, set the target
        // object of this managed pointer to be that referenced by the
        // specified 'ptr', take ownership of '*ptr' as the currently managed
        // object, and set a deleter that will invoke the specified 'deleter'
        // with the address of the currently managed object, and with the
        // specified 'cookie' (that the deleter can use for its own purposes),
        // unless '0 == ptr', in which case reset this managed pointer as
        // empty.  The behavior is undefined if 'ptr' is already managed by
        // another object, or if '0 == deleter && 0 != ptr'.  Note that GCC 3.4
        // and earlier versions have a bug in template type deduction/overload
        // resolution that causes ambiguities if this signature is available.
        // This function will be restored on that platform once the deprecated
        // signatures are finally removed.

    void load(bsl::nullptr_t = 0, void *cookie = 0, DeleterFunc deleter = 0);
        // Destroy the current managed object (if any) and reset this managed
        // pointer as empty.  Note that the optionally specified 'cookie' and
        // 'deleter' will be ignored, as empty managed pointers do not invoke a
        // deleter.


    template <class ALIASED_TYPE>
    void loadAlias(ManagedPtr<ALIASED_TYPE>& alias, TARGET_TYPE *ptr);
        // If the specified 'alias' manages the same object as this managed
        // pointer, set the target object of this managed pointer to be that
        // referenced by the specified 'ptr'; otherwise, destroy the currently
        // managed object (if any), and if 'alias' is empty, reset this managed
        // pointer as empty, otherwise transfer ownership (and the deleter) of
        // the object managed by 'alias', and set the target object of this
        // managed pointer to be that referenced by 'ptr'.  The behavior is
        // undefined if '0 == ptr' and 'alias' is not empty, or if '0 != ptr'
        // and 'alias' is empty, or if 'ptr' is already managed by a managed
        // pointer other than 'alias'.  Note that this establishes a managed
        // pointer where 'ptr' aliases 'alias'.  The managed object for 'alias'
        // will ultimately be destroyed, and the destructor for 'ptr' is not
        // called directly.

    ManagedPtr_PairProxy<TARGET_TYPE, ManagedPtrDeleter> release();
        // Return a raw pointer to the current target object (if any) and the
        // deleter for the currently managed object, and reset this managed
        // pointer as empty.  It is undefined behavior to run the returned
        // deleter unless the returned pointer to target object is not null.

    TARGET_TYPE *release(ManagedPtrDeleter *deleter);
        // Load the specified 'deleter' for the currently managed object and
        // reset this managed pointer as empty.  Return a raw pointer to the
        // target object (if any) managed by this pointer.  It is undefined
        // behavior to run the returned deleter unless the returned pointer to
        // target object is not null.

    void reset();
        // Destroy the current managed object (if any) and reset this managed
        // pointer as empty.

    void swap(ManagedPtr& other);
        // Exchange the value and ownership of this managed pointer with the
        // specified 'other' managed pointer.

    // ACCESSORS
    operator BoolType() const;
        // Return a value of "unspecified bool" type that evaluates to 'false'
        // if this managed pointer is empty, and 'true' otherwise.  Note that
        // this conversion operator allows a managed pointer to be used within
        // a conditional context, such as within an 'if' or 'while' statement,
        // but does *not* allow managed pointers to be compared (e.g., via '<'
        // or '>').  Note that a superior solution is available in C++11 using
        // the 'explicit operator bool()' syntax, that removes the need for a
        // special boolean-like type and private equality comparison operators.

    typename bslmf::AddReference<TARGET_TYPE>::Type operator*() const;
        // Return a reference to the target object.  The behavior is undefined
        // if this managed pointer is empty, or if 'TARGET_TYPE' is 'void' or
        // 'const void'.

    TARGET_TYPE *operator->() const;
        // Return the address of the target object, or 0 if this managed
        // pointer is empty.

    const ManagedPtrDeleter& deleter() const;
        // Return a reference to the non-modifiable deleter information
        // associated with this managed pointer.  Behavior is undefined if this
        // managed pointer is empty.

    TARGET_TYPE *get() const;
        // Return the address of the target object, or 0 if this managed
        // pointer is empty.

    TARGET_TYPE *ptr() const;
        // [!DEPRECATED!]: Use 'get' instead.
        //
        // Return the address of the target object, or 0 if this managed
        // pointer is empty.

};

template <class TARGET_TYPE>
void swap(ManagedPtr<TARGET_TYPE>& a, ManagedPtr<TARGET_TYPE>& b);
    // Efficiently exchange the values of the specified 'a' and 'b' objects.
    // This function provides the no-throw exception-safety guarantee.

                        // =====================
                        // struct ManagedPtrUtil
                        // =====================

struct ManagedPtrUtil {
    // This utility class provides a general no-op deleter, which is useful
    // when creating managed pointers to stack-allocated objects.

    // CLASS METHODS
    static void noOpDeleter(void *, void *);
        // Deleter function that does nothing.
};

                     // ===========================
                     // struct ManagedPtrNilDeleter
                     // ===========================

template <class TARGET_TYPE>
struct ManagedPtrNilDeleter {
    // [!DEPRECATED!]: Use 'ManagedPtrUtil::noOpDeleter' instead.
    //
    // This utility class provides a general no-op deleter, which is useful
    // when creating managed pointers to stack-allocated objects.  Note that
    // the non-template class 'ManagedPtrUtil' should be used in preference to
    // this deprecated class, avoiding both template bloat and undefined
    // behavior.

    // CLASS METHODS
    static void deleter(void *, void *);
        // Deleter function that does nothing.
};

             // ===========================================
             // private class ManagedPtr_FactoryDeleterType
             // ===========================================

template <class TARGET_TYPE, class FACTORY_TYPE>
struct ManagedPtr_FactoryDeleterType
    : bslmf::If<bsl::is_convertible<FACTORY_TYPE*, Allocator*>::value,
                ManagedPtr_FactoryDeleter<TARGET_TYPE, Allocator>,
                ManagedPtr_FactoryDeleter<TARGET_TYPE, FACTORY_TYPE> > {
    // This metafunction class-template provides a means to compute the
    // preferred deleter function for a factory class for those methods of
    // 'ManagedPtr' that supply only a factory, and no additional deleter
    // function.  The intent is to use a common deleter function for all
    // allocators that implement the 'bslma::Allocator' protocol, rather than
    // create a special deleter function based on the complete type of each
    // allocator, each doing the same thing (invoking the virtual function
    // 'deleteObject').
};

              // ========================================
              // private struct ManagedPtr_DefaultDeleter
              // ========================================

template <class MANAGED_TYPE>
struct ManagedPtr_DefaultDeleter {
    // This 'struct' provides a function-like managed pointer deleter that
    // invokes 'delete' with the passed pointer.

    // CLASS METHODS
    static void deleter(void *ptr, void *);
        // Cast the specified 'ptr' to (template parameter) type
        // 'MANAGED_TYPE *', and then call 'delete' with the cast pointer.
};

                        // =================================
                        // private struct ManagedPtr_ImpUtil
                        // =================================

struct ManagedPtr_ImpUtil {
    // This 'struct' provides a namespace for non-generic implementation
    // utilities shared by all instantiations of the 'ManagedPtr' template.

    static void checkDefaultAllocatorIsNewDeleteAllocator();
        // If the currently installed default allocator is not the NewDelete
        // allocator singleton then, if this is the first such occurrence since
        // the current task was started, write a message to the console warning
        // about a pending change of behavior in the next BDE release.
};

// ============================================================================
//              INLINE FUNCTION AND FUNCTION TEMPLATE DEFINITIONS
// ============================================================================

                      // ----------------------------
                      // private class ManagedPtr_Ref
                      // ----------------------------

// CREATOR
template <class TARGET_TYPE>
inline
ManagedPtr_Ref<TARGET_TYPE>::ManagedPtr_Ref(ManagedPtr_Members *base,
                                            TARGET_TYPE        *target)
: d_base_p(base)
, d_cast_p(target)
{
    BSLS_ASSERT_SAFE(0 != base);
}

template <class TARGET_TYPE>
inline
ManagedPtr_Ref<TARGET_TYPE>::~ManagedPtr_Ref()
{
    BSLS_ASSERT_SAFE(0 != d_base_p);
}

// ACCESSORS
template <class TARGET_TYPE>
inline
ManagedPtr_Members *ManagedPtr_Ref<TARGET_TYPE>::base() const
{
    return d_base_p;
}

template <class TARGET_TYPE>
inline
TARGET_TYPE *ManagedPtr_Ref<TARGET_TYPE>::target() const
{
    return d_cast_p;
}
                           // ----------------
                           // class ManagedPtr
                           // ----------------

template <class TARGET_TYPE>
class ManagedPtr<volatile TARGET_TYPE>;
    // This specialization is declared but not defined, in order to provide an
    // early compile-fail check to catch misuse of managed pointer to volatile
    // types, which is explicitly called out as not supported in the primary
    // class template contract.

template <class TARGET_TYPE>
class ManagedPtr<TARGET_TYPE &>;
    // This specialization is declared but not defined, in order to provide an
    // early compile-fail check to catch misuse of managed pointer to reference
    // types, which is explicitly called out as not supported in the primary
    // class template contract.

template <class TARGET_TYPE>
inline
void *ManagedPtr<TARGET_TYPE>::stripBasePointerType(TARGET_TYPE *ptr)
{
    return const_cast<void*>(static_cast<const void*>(ptr));
}

template <class TARGET_TYPE>
template <class MANAGED_TYPE>
inline
void *
ManagedPtr<TARGET_TYPE>::stripCompletePointerType(MANAGED_TYPE *ptr)
{
    return const_cast<void*>(static_cast<const void*>(ptr));
}

// CREATORS
template <class TARGET_TYPE>
inline
ManagedPtr<TARGET_TYPE>::ManagedPtr(bsl::nullptr_t, bsl::nullptr_t)
: d_members()
{
}

template <class TARGET_TYPE>
template <class FACTORY_TYPE>
inline
ManagedPtr<TARGET_TYPE>::ManagedPtr(bsl::nullptr_t, FACTORY_TYPE *)
: d_members()
{
}

template <class TARGET_TYPE>
template <class MANAGED_TYPE>
inline
ManagedPtr<TARGET_TYPE>::ManagedPtr(MANAGED_TYPE *ptr)
: d_members(stripCompletePointerType(ptr),
            0,
            &ManagedPtr_DefaultDeleter<MANAGED_TYPE>::deleter,
            stripBasePointerType(ptr))
{
    BSLMF_ASSERT((bsl::is_convertible<MANAGED_TYPE *, TARGET_TYPE *>::VALUE));
}

template <class TARGET_TYPE>
inline
ManagedPtr<TARGET_TYPE>::ManagedPtr(ManagedPtr_Ref<TARGET_TYPE> ref)
: d_members(*ref.base())
{
    d_members.setAliasPtr(stripBasePointerType(ref.target()));
}

template <class TARGET_TYPE>
inline
ManagedPtr<TARGET_TYPE>::ManagedPtr(ManagedPtr& original)
: d_members(original.d_members)
{
}

template <class TARGET_TYPE>
template <class ALIASED_TYPE>
inline
ManagedPtr<TARGET_TYPE>::ManagedPtr(ManagedPtr<ALIASED_TYPE>&  alias,
                                    TARGET_TYPE               *ptr)
: d_members()
{
    BSLS_ASSERT_SAFE(0 != alias.ptr() || 0 == ptr);

    if (0 != ptr) {
        d_members.move(&alias.d_members);
        d_members.setAliasPtr(stripBasePointerType(ptr));
    }
}

template <class TARGET_TYPE>
template <class MANAGED_TYPE, class FACTORY_TYPE>
inline
ManagedPtr<TARGET_TYPE>::ManagedPtr(MANAGED_TYPE *ptr, FACTORY_TYPE *factory)
: d_members(stripCompletePointerType(ptr),
            factory,
            &ManagedPtr_FactoryDeleterType<MANAGED_TYPE,
                                           FACTORY_TYPE>::Type::deleter,
            stripBasePointerType(ptr))
{
    BSLMF_ASSERT((bsl::is_convertible<MANAGED_TYPE *, TARGET_TYPE *>::value));
    BSLS_ASSERT_SAFE(0 != factory || 0 == ptr);
}

template <class TARGET_TYPE>
inline
ManagedPtr<TARGET_TYPE>::ManagedPtr(TARGET_TYPE *ptr,
                                    void        *cookie,
                                    DeleterFunc  deleter)
: d_members(stripBasePointerType(ptr), cookie, deleter)
{
    BSLS_ASSERT_SAFE(0 != deleter || 0 == ptr);
}

template <class TARGET_TYPE>
template <class MANAGED_TYPE>
inline
ManagedPtr<TARGET_TYPE>::ManagedPtr(MANAGED_TYPE *ptr,
                                    void         *cookie,
                                    DeleterFunc   deleter)
: d_members(stripCompletePointerType(ptr),
            cookie,
            deleter,
            stripBasePointerType(ptr))
{
    BSLMF_ASSERT((bsl::is_convertible<MANAGED_TYPE *, TARGET_TYPE *>::value));

    BSLS_ASSERT_SAFE(0 != deleter || 0 == ptr);
}


template <class TARGET_TYPE>
inline
ManagedPtr<TARGET_TYPE>::~ManagedPtr()
{
    d_members.runDeleter();
}

// PRIVATE MANIPULATORS
template <class TARGET_TYPE>
template <class MANAGED_TYPE>
inline
void ManagedPtr<TARGET_TYPE>::loadImp(MANAGED_TYPE *ptr,
                                      void         *cookie,
                                      DeleterFunc   deleter)
{
    BSLMF_ASSERT((bsl::is_convertible<MANAGED_TYPE *, TARGET_TYPE *>::value));
    BSLS_ASSERT_SAFE(0 != deleter || 0 == ptr);

    d_members.runDeleter();
    d_members.set(stripCompletePointerType(ptr), cookie, deleter);
    d_members.setAliasPtr(stripBasePointerType(ptr));
}

// MANIPULATORS
template <class TARGET_TYPE>
inline
void ManagedPtr<TARGET_TYPE>::clear()
{
    reset();
}

template <class TARGET_TYPE>
template <class MANAGED_TYPE>
inline
void ManagedPtr<TARGET_TYPE>::load(MANAGED_TYPE *ptr,
                                   void         *cookie,
                                   DeleterFunc   deleter)
{
    BSLMF_ASSERT((bsl::is_convertible<MANAGED_TYPE *, TARGET_TYPE *>::value));
    BSLS_ASSERT_SAFE(0 != deleter || 0 == ptr);

    this->loadImp(ptr, cookie, deleter);
}

template <class TARGET_TYPE>
template <class MANAGED_TYPE>
inline
void ManagedPtr<TARGET_TYPE>::load(MANAGED_TYPE *ptr)
{
    BSLMF_ASSERT((bsl::is_convertible<MANAGED_TYPE *, TARGET_TYPE *>::value));
    typedef ManagedPtr_FactoryDeleter<MANAGED_TYPE, Allocator> DeleterFactory;
    this->loadImp(ptr,
                  static_cast<void *>(Default::allocator()),
                  &DeleterFactory::deleter);
}

template <class TARGET_TYPE>
template <class MANAGED_TYPE, class FACTORY_TYPE>
inline
void ManagedPtr<TARGET_TYPE>::load(MANAGED_TYPE *ptr, FACTORY_TYPE *factory)
{
    BSLMF_ASSERT((bsl::is_convertible<MANAGED_TYPE *, TARGET_TYPE *>::value));
    BSLS_ASSERT_SAFE(0 != factory || 0 == ptr);

    typedef typename
    ManagedPtr_FactoryDeleterType<MANAGED_TYPE, FACTORY_TYPE>::Type
                                                                DeleterFactory;

    this->loadImp(ptr, static_cast<void *>(factory), &DeleterFactory::deleter);
}

template <class TARGET_TYPE>
inline
void ManagedPtr<TARGET_TYPE>::load(bsl::nullptr_t, void *, DeleterFunc)
{
    this->clear();
}


template <class TARGET_TYPE>
template <class ALIASED_TYPE>
void ManagedPtr<TARGET_TYPE>::loadAlias(ManagedPtr<ALIASED_TYPE>&  alias,
                                        TARGET_TYPE               *ptr)
{
    BSLS_ASSERT_SAFE((0 == ptr && 0 == alias.ptr())
                   ||(0 != ptr && 0 != alias.ptr()));

    if (ptr && alias.d_members.pointer()) {
        d_members.moveAssign(&alias.d_members);
        d_members.setAliasPtr(stripBasePointerType(ptr));
    }
    else {
        d_members.runDeleter();
        d_members.clear();
    }
}

template <class TARGET_TYPE>
ManagedPtr_PairProxy<TARGET_TYPE, ManagedPtrDeleter>
ManagedPtr<TARGET_TYPE>::release()
{
    typedef ManagedPtr_PairProxy<TARGET_TYPE, ManagedPtrDeleter> ResultType;

    TARGET_TYPE *p = ptr();

    // It is undefined behavior to call d_members.deleter() if 'p' is null.

    if (p) {
        ResultType result = { p, d_members.deleter() };
        d_members.clear();
        return result;                                                // RETURN
    }
    ResultType result = { p, ManagedPtrDeleter() };
    return result;
}

template <class TARGET_TYPE>
TARGET_TYPE *ManagedPtr<TARGET_TYPE>::release(ManagedPtrDeleter *deleter)
{
    BSLS_ASSERT_SAFE(deleter);

    TARGET_TYPE *result = ptr();
    if (result) {
        // undefined behavior to call d_members.deleter() if 'result' is null.

        *deleter = d_members.deleter();
        d_members.clear();
    }
    return result;
}

template <class TARGET_TYPE>
inline
void ManagedPtr<TARGET_TYPE>::reset()
{
    d_members.runDeleter();
    d_members.clear();
}

template <class TARGET_TYPE>
inline
void ManagedPtr<TARGET_TYPE>::swap(ManagedPtr& other)
{
    d_members.swap(other.d_members);
}

template <class TARGET_TYPE>
inline
ManagedPtr<TARGET_TYPE>&
ManagedPtr<TARGET_TYPE>::operator=(ManagedPtr& rhs)
{
    d_members.moveAssign(&rhs.d_members);
    return *this;
}

template <class TARGET_TYPE>
inline
ManagedPtr<TARGET_TYPE>&
ManagedPtr<TARGET_TYPE>::operator=(ManagedPtr_Ref<TARGET_TYPE> ref)
{
    d_members.moveAssign(ref.base());
    d_members.setAliasPtr(stripBasePointerType(ref.target()));
    return *this;
}

template <class TARGET_TYPE>
inline
ManagedPtr<TARGET_TYPE>&
ManagedPtr<TARGET_TYPE>::operator=(bsl::nullptr_t)
{
    this->clear();
    return *this;
}

template <class TARGET_TYPE>
template <class REFERENCED_TYPE>
inline
ManagedPtr<TARGET_TYPE>::operator ManagedPtr_Ref<REFERENCED_TYPE>()
{
    BSLMF_ASSERT((bsl::is_convertible<TARGET_TYPE *,
                                      REFERENCED_TYPE *>::VALUE));

    return ManagedPtr_Ref<REFERENCED_TYPE>(&d_members,
                             static_cast<REFERENCED_TYPE *>(
                             static_cast<TARGET_TYPE *>(d_members.pointer())));
}

// ACCESSORS
template <class TARGET_TYPE>
inline
#if defined(BSLS_PLATFORM_CMP_IBM)
ManagedPtr<TARGET_TYPE>::operator typename ManagedPtr::BoolType() const
#else
ManagedPtr<TARGET_TYPE>::operator BoolType() const
#endif
{
    return d_members.pointer()
         ? bsls::UnspecifiedBool<ManagedPtr>::trueValue()
         : bsls::UnspecifiedBool<ManagedPtr>::falseValue();
}

template <class TARGET_TYPE>
inline
typename bslmf::AddReference<TARGET_TYPE>::Type
ManagedPtr<TARGET_TYPE>::operator*() const
{
    BSLS_ASSERT_SAFE(d_members.pointer());

    return *static_cast<TARGET_TYPE*>(d_members.pointer());
}

template <class TARGET_TYPE>
inline
TARGET_TYPE *ManagedPtr<TARGET_TYPE>::operator->() const
{
    return static_cast<TARGET_TYPE*>(d_members.pointer());
}

template <class TARGET_TYPE>
inline
const ManagedPtrDeleter& ManagedPtr<TARGET_TYPE>::deleter() const
{
    BSLS_ASSERT_SAFE(d_members.pointer());

    return d_members.deleter();
}

template <class TARGET_TYPE>
inline
TARGET_TYPE *ManagedPtr<TARGET_TYPE>::get() const
{
    return static_cast<TARGET_TYPE*>(d_members.pointer());
}

template <class TARGET_TYPE>
inline
TARGET_TYPE *ManagedPtr<TARGET_TYPE>::ptr() const
{
    return get();
}


template <class TARGET_TYPE>
inline
void swap(ManagedPtr<TARGET_TYPE>& a, ManagedPtr<TARGET_TYPE>& b)
{
    a.swap(b);
}

                      // --------------------------
                      // class ManagedPtrNilDeleter
                      // --------------------------

template <class TARGET_TYPE>
inline
void ManagedPtrNilDeleter<TARGET_TYPE>::deleter(void *, void *)
{
}

              // ----------------------------------------
              // private struct ManagedPtr_DefaultDeleter
              // ----------------------------------------

// ACCESSORS
template <class MANAGED_TYPE>
inline
void ManagedPtr_DefaultDeleter<MANAGED_TYPE>::deleter(void *ptr, void *)
{
    delete reinterpret_cast<MANAGED_TYPE *>(ptr);
}

}  // close package namespace

// ============================================================================
//                                TYPE TRAITS
// ============================================================================

namespace bslmf {

template <class TARGET_TYPE>
struct HasPointerSemantics<bslma::ManagedPtr<TARGET_TYPE> >
    : bsl::true_type {};

template <class TARGET_TYPE>
struct IsBitwiseMoveable<bslma::ManagedPtr<TARGET_TYPE> > : bsl::true_type {};

}  // close traits namespace
}  // close enterprise namespace

#endif

// ----------------------------------------------------------------------------
// Copyright 2013 Bloomberg Finance L.P.
//
// Licensed under the Apache License, Version 2.0 (the "License");
// you may not use this file except in compliance with the License.
// You may obtain a copy of the License at
//
//     http://www.apache.org/licenses/LICENSE-2.0
//
// Unless required by applicable law or agreed to in writing, software
// distributed under the License is distributed on an "AS IS" BASIS,
// WITHOUT WARRANTIES OR CONDITIONS OF ANY KIND, either express or implied.
// See the License for the specific language governing permissions and
// limitations under the License.
// ----------------------------- END-OF-FILE ----------------------------------<|MERGE_RESOLUTION|>--- conflicted
+++ resolved
@@ -29,6 +29,23 @@
 // for the type trait 'bslmf::IsPolymorphic'.  See the 'bslmf_ispolymporphic'
 // component for more details.
 //
+///Deleters
+///--------
+// When a managed pointer is destroyed, the managed object is destroyed using
+// the user supplied "deleter".  A deleter is simply a function that is invoked
+// with two arguments, a pointer to the object to be destroyed, and a pointer
+// to a 'cookie' that is supplied at the same time as the 'deleter' and managed
+// object.  The meaning of the 'cookie' depends on the deleter.  Typically a
+// deleter function will accept two 'void *' pointers and internally cast them
+// to the appropriate types for pointers to the 'cookie' and managed object.
+// This component still supports (deprecated) legacy deleters that expect to be
+// passed pointers to the specific 'cookie' and managed object types in use.
+// This latter form of deleter is now deprecated as it relies on undefined
+// behavior, casting such function pointers to the correct form (taking two
+// 'void *' arguments) and invoking the function with two 'void *' pointer
+// arguments.  While this is undefined behavior, it is known to have the
+// desired effect on all platforms currently in use.
+//
 ///Factories
 ///---------
 // An object that will be managed by a 'ManagedPtr' object is typically
@@ -37,36 +54,8 @@
 // taking a single argument of the (pointer) type of the managed pointer.
 // E.g., 'bslma::Allocator' is a commonly used factory, and the currently
 // installed default allocator is the factory that is assumed to be used if
-// neither a factory nor deleter (see below) are specified when supplying a
-// pointer to be managed.
-//
-///Deleters
-///--------
-// When a managed pointer is destroyed, the managed object is destroyed using
-// the user supplied "deleter".  A deleter is simply a function that is invoked
-// with two 'void *' arguments: a pointer to the object to be destroyed, and a
-// pointer to a 'cookie' that is supplied at the same time as the 'deleter' and
-// managed object.
-//..
-//  typedef void (*DeleterFunc)(void *managedObject, void *cookie);
-//..
-<<<<<<< HEAD
-// The meaning of the 'cookie' depends on the specific deleter.  For example,
-// the deleter for a factory (see above) will pass the address of the factory
-// object as the 'cookie'.  Typically a deleter function will accept the two
-// 'void *' pointers and internally cast them to the appropriate types for
-// pointers to the managed object and 'cookie'.  Note that there are no methods
-// taking just a deleter, as the user must always supply a 'cookie' to be
-// passed when the deleter is actually invoked.
-=======
-// The meaning of the 'cookie' depends on the specific deleter.  Typically a
-// deleter function will accept the two 'void *' pointers and internally cast
-// them to the appropriate types for pointers to the managed object and
-// 'cookie'.  Note that there are no methods taking just a deleter, as the user
-// must always supply a 'cookie' to be passed when the deleter is actually
-// invoked.
->>>>>>> c5c61c17
-//
+// neither a factory nor deleter are specified when supplying a pointer to be
+// managed.
 //
 ///Aliasing
 ///--------
@@ -1071,7 +1060,7 @@
 
     void clear();
         // [!DEPRECATED!] Use 'reset' instead.
-        //
+    	//
         // Destroy the current managed object (if any) and reset this managed
         // pointer as empty.
 
@@ -1201,7 +1190,7 @@
 
     TARGET_TYPE *ptr() const;
         // [!DEPRECATED!]: Use 'get' instead.
-        //
+    	//
         // Return the address of the target object, or 0 if this managed
         // pointer is empty.
 
